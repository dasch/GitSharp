<<<<<<< HEAD
/*
 * Copyright (C) 2007, Dave Watson <dwatson@mimvista.com>
 * Copyright (C) 2006, Shawn O. Pearce <spearce@spearce.org>
 *
 * All rights reserved.
 *
 * Redistribution and use in source and binary forms, with or
 * without modification, are permitted provided that the following
 * conditions are met:
 *
 * - Redistributions of source code must retain the above copyright
 *   notice, this list of conditions and the following disclaimer.
 *
 * - Redistributions in binary form must reproduce the above
 *   copyright notice, this list of conditions and the following
 *   disclaimer in the documentation and/or other materials provided
 *   with the distribution.
 *
 * - Neither the name of the Git Development Community nor the
 *   names of its contributors may be used to endorse or promote
 *   products derived from this software without specific prior
 *   written permission.
 *
 * THIS SOFTWARE IS PROVIDED BY THE COPYRIGHT HOLDERS AND
 * CONTRIBUTORS "AS IS" AND ANY EXPRESS OR IMPLIED WARRANTIES,
 * INCLUDING, BUT NOT LIMITED TO, THE IMPLIED WARRANTIES
 * OF MERCHANTABILITY AND FITNESS FOR A PARTICULAR PURPOSE
 * ARE DISCLAIMED. IN NO EVENT SHALL THE COPYRIGHT OWNER OR
 * CONTRIBUTORS BE LIABLE FOR ANY DIRECT, INDIRECT, INCIDENTAL,
 * SPECIAL, EXEMPLARY, OR CONSEQUENTIAL DAMAGES (INCLUDING, BUT
 * NOT LIMITED TO, PROCUREMENT OF SUBSTITUTE GOODS OR SERVICES;
 * LOSS OF USE, DATA, OR PROFITS; OR BUSINESS INTERRUPTION) HOWEVER
 * CAUSED AND ON ANY THEORY OF LIABILITY, WHETHER IN CONTRACT,
 * STRICT LIABILITY, OR TORT (INCLUDING NEGLIGENCE OR OTHERWISE)
 * ARISING IN ANY WAY OUT OF THE USE OF THIS SOFTWARE, EVEN IF
 * ADVISED OF THE POSSIBILITY OF SUCH DAMAGE.
 */

using System.Collections.Generic;
using System.IO;
using GitSharp.Exceptions;
using NUnit.Framework;
using GitSharp.Util;

namespace GitSharp.Tests
{
    [TestFixture]
    public class WorkDirCheckoutTest : RepositoryTestCase
    {
        // Methods
        [Test]
        public void testCheckingOutWithConflicts()
        {
            var index = new GitIndex(db);
            index.add(trash, writeTrashFile("bar", "bar"));
            index.add(trash, writeTrashFile("foo/bar/baz/qux", "foo/bar"));
            recursiveDelete(new FileInfo(Path.Combine(trash.FullName, "bar")));
            recursiveDelete(new FileInfo(Path.Combine(trash.FullName, "foo")));
            writeTrashFile("bar/baz/qux/foo", "another nasty one");
            writeTrashFile("foo", "troublesome little bugger");
            
            var workDirCheckout1 = new WorkDirCheckout(db, trash, index, index);

            AssertHelper.Throws<CheckoutConflictException>(workDirCheckout1.checkout);


            var workDirCheckout2 = new WorkDirCheckout(db, trash, index, index) { FailOnConflict = false };
            workDirCheckout2.checkout();

            Assert.IsTrue(new FileInfo(Path.Combine(trash.FullName, "bar")).IsFile());
            Assert.IsTrue(new FileInfo(Path.Combine(trash.FullName, "foo/bar/baz/qux")).IsFile());

            var index2 = new GitIndex(db);
            recursiveDelete(new FileInfo(Path.Combine(trash.FullName, "bar")));
            recursiveDelete(new FileInfo(Path.Combine(trash.FullName, "foo")));
            index2.add(trash, writeTrashFile("bar/baz/qux/foo", "bar"));
            writeTrashFile("bar/baz/qux/bar", "evil? I thought it said WEEVIL!");
            index2.add(trash, writeTrashFile("foo", "lalala"));

            workDirCheckout2 = new WorkDirCheckout(db, trash, index2, index) { FailOnConflict = false };
            workDirCheckout2.checkout();

            Assert.IsTrue(new FileInfo(Path.Combine(trash.FullName, "bar")).IsFile());
            Assert.IsTrue(new FileInfo(Path.Combine(trash.FullName, "foo/bar/baz/qux")).IsFile());
            Assert.IsNotNull(index2.GetEntry("bar"));
            Assert.IsNotNull(index2.GetEntry("foo/bar/baz/qux"));
            Assert.IsNull(index2.GetEntry("bar/baz/qux/foo"));
            Assert.IsNull(index2.GetEntry("foo"));
        }

        [Test]
        public void testFindingConflicts()
        {
            var index = new GitIndex(db);
            index.add(trash, writeTrashFile("bar", "bar"));
            index.add(trash, writeTrashFile("foo/bar/baz/qux", "foo/bar"));
            recursiveDelete(new FileInfo(Path.Combine(trash.FullName, "bar")));
            recursiveDelete(new FileInfo(Path.Combine(trash.FullName, "foo")));
            writeTrashFile("bar/baz/qux/foo", "another nasty one");
            writeTrashFile("foo", "troublesome little bugger");

            var workDirCheckout = new WorkDirCheckout(db, trash, index, index);
            workDirCheckout.PrescanOneTree();
            List<string> conflictingEntries = workDirCheckout.Conflicts;
            Assert.AreEqual("bar/baz/qux/foo", conflictingEntries[0]);
            Assert.AreEqual("foo", conflictingEntries[1]);

            var index2 = new GitIndex(db);
            recursiveDelete(new FileInfo(Path.Combine(trash.FullName, "bar")));
            recursiveDelete(new FileInfo(Path.Combine(trash.FullName, "foo")));

            index2.add(trash, writeTrashFile("bar/baz/qux/foo", "bar"));
            index2.add(trash, writeTrashFile("foo", "lalala"));
            
            workDirCheckout = new WorkDirCheckout(db, trash, index2, index);
            workDirCheckout.PrescanOneTree();

            conflictingEntries = workDirCheckout.Conflicts;
            List<string> removedEntries = workDirCheckout.Removed;
            Assert.IsTrue(conflictingEntries.Count == 0);
            Assert.IsTrue(removedEntries.Contains("bar/baz/qux/foo"));
            Assert.IsTrue(removedEntries.Contains("foo"));
        }
    }
=======
/*
 * Copyright (C) 2007, Dave Watson <dwatson@mimvista.com>
 * Copyright (C) 2006, Shawn O. Pearce <spearce@spearce.org>
 *
 * All rights reserved.
 *
 * Redistribution and use in source and binary forms, with or
 * without modification, are permitted provided that the following
 * conditions are met:
 *
 * - Redistributions of source code must retain the above copyright
 *   notice, this list of conditions and the following disclaimer.
 *
 * - Redistributions in binary form must reproduce the above
 *   copyright notice, this list of conditions and the following
 *   disclaimer in the documentation and/or other materials provided
 *   with the distribution.
 *
 * - Neither the name of the Git Development Community nor the
 *   names of its contributors may be used to endorse or promote
 *   products derived from this software without specific prior
 *   written permission.
 *
 * THIS SOFTWARE IS PROVIDED BY THE COPYRIGHT HOLDERS AND
 * CONTRIBUTORS "AS IS" AND ANY EXPRESS OR IMPLIED WARRANTIES,
 * INCLUDING, BUT NOT LIMITED TO, THE IMPLIED WARRANTIES
 * OF MERCHANTABILITY AND FITNESS FOR A PARTICULAR PURPOSE
 * ARE DISCLAIMED. IN NO EVENT SHALL THE COPYRIGHT OWNER OR
 * CONTRIBUTORS BE LIABLE FOR ANY DIRECT, INDIRECT, INCIDENTAL,
 * SPECIAL, EXEMPLARY, OR CONSEQUENTIAL DAMAGES (INCLUDING, BUT
 * NOT LIMITED TO, PROCUREMENT OF SUBSTITUTE GOODS OR SERVICES;
 * LOSS OF USE, DATA, OR PROFITS; OR BUSINESS INTERRUPTION) HOWEVER
 * CAUSED AND ON ANY THEORY OF LIABILITY, WHETHER IN CONTRACT,
 * STRICT LIABILITY, OR TORT (INCLUDING NEGLIGENCE OR OTHERWISE)
 * ARISING IN ANY WAY OUT OF THE USE OF THIS SOFTWARE, EVEN IF
 * ADVISED OF THE POSSIBILITY OF SUCH DAMAGE.
 */

using System.Collections.Generic;
using System.IO;
using GitSharp.Exceptions;
using NUnit.Framework;
using GitSharp.Util;

namespace GitSharp.Tests
{
    [TestFixture]
    public class WorkDirCheckoutTest : RepositoryTestCase
    {
        // Methods
        [Test]
        public void testCheckingOutWithConflicts()
        {
            var index = new GitIndex(db);
            index.add(trash, writeTrashFile("bar", "bar"));
            index.add(trash, writeTrashFile("foo/bar/baz/qux", "foo/bar"));
            recursiveDelete(new FileInfo(Path.Combine(trash.FullName, "bar")));
            recursiveDelete(new FileInfo(Path.Combine(trash.FullName, "foo")));
            writeTrashFile("bar/baz/qux/foo", "another nasty one");
            writeTrashFile("foo", "troublesome little bugger");
            
            var workDirCheckout1 = new WorkDirCheckout(db, trash, index, index);

            AssertHelper.Throws<CheckoutConflictException>(workDirCheckout1.checkout);


            var workDirCheckout2 = new WorkDirCheckout(db, trash, index, index) { FailOnConflict = false };
            workDirCheckout2.checkout();

            Assert.IsTrue(new FileInfo(Path.Combine(trash.FullName, "bar")).IsFile());
            Assert.IsTrue(new FileInfo(Path.Combine(trash.FullName, "foo/bar/baz/qux")).IsFile());

            var index2 = new GitIndex(db);
            recursiveDelete(new FileInfo(Path.Combine(trash.FullName, "bar")));
            recursiveDelete(new FileInfo(Path.Combine(trash.FullName, "foo")));
            index2.add(trash, writeTrashFile("bar/baz/qux/foo", "bar"));
            writeTrashFile("bar/baz/qux/bar", "evil? I thought it said WEEVIL!");
            index2.add(trash, writeTrashFile("foo", "lalala"));

            workDirCheckout2 = new WorkDirCheckout(db, trash, index2, index) { FailOnConflict = false };
            workDirCheckout2.checkout();

            Assert.IsTrue(new FileInfo(Path.Combine(trash.FullName, "bar")).IsFile());
            Assert.IsTrue(new FileInfo(Path.Combine(trash.FullName, "foo/bar/baz/qux")).IsFile());
            Assert.IsNotNull(index2.GetEntry("bar"));
            Assert.IsNotNull(index2.GetEntry("foo/bar/baz/qux"));
            Assert.IsNull(index2.GetEntry("bar/baz/qux/foo"));
            Assert.IsNull(index2.GetEntry("foo"));
        }

        [Test]
        public void testFindingConflicts()
        {
            var index = new GitIndex(db);
            index.add(trash, writeTrashFile("bar", "bar"));
            index.add(trash, writeTrashFile("foo/bar/baz/qux", "foo/bar"));
            recursiveDelete(new FileInfo(Path.Combine(trash.FullName, "bar")));
            recursiveDelete(new FileInfo(Path.Combine(trash.FullName, "foo")));
            writeTrashFile("bar/baz/qux/foo", "another nasty one");
            writeTrashFile("foo", "troublesome little bugger");

            var workDirCheckout = new WorkDirCheckout(db, trash, index, index);
            workDirCheckout.PrescanOneTree();
            List<string> conflictingEntries = workDirCheckout.Conflicts;
            Assert.AreEqual("bar/baz/qux/foo", conflictingEntries[0]);
            Assert.AreEqual("foo", conflictingEntries[1]);

            var index2 = new GitIndex(db);
            recursiveDelete(new FileInfo(Path.Combine(trash.FullName, "bar")));
            recursiveDelete(new FileInfo(Path.Combine(trash.FullName, "foo")));

            index2.add(trash, writeTrashFile("bar/baz/qux/foo", "bar"));
            index2.add(trash, writeTrashFile("foo", "lalala"));
            
            workDirCheckout = new WorkDirCheckout(db, trash, index2, index);
            workDirCheckout.PrescanOneTree();

            conflictingEntries = workDirCheckout.Conflicts;
            List<string> removedEntries = workDirCheckout.Removed;
            Assert.IsTrue(conflictingEntries.Count == 0);
            Assert.IsTrue(removedEntries.Contains("bar/baz/qux/foo"));
            Assert.IsTrue(removedEntries.Contains("foo"));
        }
    }
>>>>>>> 53627dfb
}<|MERGE_RESOLUTION|>--- conflicted
+++ resolved
@@ -1,4 +1,3 @@
-<<<<<<< HEAD
 /*
  * Copyright (C) 2007, Dave Watson <dwatson@mimvista.com>
  * Copyright (C) 2006, Shawn O. Pearce <spearce@spearce.org>
@@ -123,130 +122,4 @@
             Assert.IsTrue(removedEntries.Contains("foo"));
         }
     }
-=======
-/*
- * Copyright (C) 2007, Dave Watson <dwatson@mimvista.com>
- * Copyright (C) 2006, Shawn O. Pearce <spearce@spearce.org>
- *
- * All rights reserved.
- *
- * Redistribution and use in source and binary forms, with or
- * without modification, are permitted provided that the following
- * conditions are met:
- *
- * - Redistributions of source code must retain the above copyright
- *   notice, this list of conditions and the following disclaimer.
- *
- * - Redistributions in binary form must reproduce the above
- *   copyright notice, this list of conditions and the following
- *   disclaimer in the documentation and/or other materials provided
- *   with the distribution.
- *
- * - Neither the name of the Git Development Community nor the
- *   names of its contributors may be used to endorse or promote
- *   products derived from this software without specific prior
- *   written permission.
- *
- * THIS SOFTWARE IS PROVIDED BY THE COPYRIGHT HOLDERS AND
- * CONTRIBUTORS "AS IS" AND ANY EXPRESS OR IMPLIED WARRANTIES,
- * INCLUDING, BUT NOT LIMITED TO, THE IMPLIED WARRANTIES
- * OF MERCHANTABILITY AND FITNESS FOR A PARTICULAR PURPOSE
- * ARE DISCLAIMED. IN NO EVENT SHALL THE COPYRIGHT OWNER OR
- * CONTRIBUTORS BE LIABLE FOR ANY DIRECT, INDIRECT, INCIDENTAL,
- * SPECIAL, EXEMPLARY, OR CONSEQUENTIAL DAMAGES (INCLUDING, BUT
- * NOT LIMITED TO, PROCUREMENT OF SUBSTITUTE GOODS OR SERVICES;
- * LOSS OF USE, DATA, OR PROFITS; OR BUSINESS INTERRUPTION) HOWEVER
- * CAUSED AND ON ANY THEORY OF LIABILITY, WHETHER IN CONTRACT,
- * STRICT LIABILITY, OR TORT (INCLUDING NEGLIGENCE OR OTHERWISE)
- * ARISING IN ANY WAY OUT OF THE USE OF THIS SOFTWARE, EVEN IF
- * ADVISED OF THE POSSIBILITY OF SUCH DAMAGE.
- */
-
-using System.Collections.Generic;
-using System.IO;
-using GitSharp.Exceptions;
-using NUnit.Framework;
-using GitSharp.Util;
-
-namespace GitSharp.Tests
-{
-    [TestFixture]
-    public class WorkDirCheckoutTest : RepositoryTestCase
-    {
-        // Methods
-        [Test]
-        public void testCheckingOutWithConflicts()
-        {
-            var index = new GitIndex(db);
-            index.add(trash, writeTrashFile("bar", "bar"));
-            index.add(trash, writeTrashFile("foo/bar/baz/qux", "foo/bar"));
-            recursiveDelete(new FileInfo(Path.Combine(trash.FullName, "bar")));
-            recursiveDelete(new FileInfo(Path.Combine(trash.FullName, "foo")));
-            writeTrashFile("bar/baz/qux/foo", "another nasty one");
-            writeTrashFile("foo", "troublesome little bugger");
-            
-            var workDirCheckout1 = new WorkDirCheckout(db, trash, index, index);
-
-            AssertHelper.Throws<CheckoutConflictException>(workDirCheckout1.checkout);
-
-
-            var workDirCheckout2 = new WorkDirCheckout(db, trash, index, index) { FailOnConflict = false };
-            workDirCheckout2.checkout();
-
-            Assert.IsTrue(new FileInfo(Path.Combine(trash.FullName, "bar")).IsFile());
-            Assert.IsTrue(new FileInfo(Path.Combine(trash.FullName, "foo/bar/baz/qux")).IsFile());
-
-            var index2 = new GitIndex(db);
-            recursiveDelete(new FileInfo(Path.Combine(trash.FullName, "bar")));
-            recursiveDelete(new FileInfo(Path.Combine(trash.FullName, "foo")));
-            index2.add(trash, writeTrashFile("bar/baz/qux/foo", "bar"));
-            writeTrashFile("bar/baz/qux/bar", "evil? I thought it said WEEVIL!");
-            index2.add(trash, writeTrashFile("foo", "lalala"));
-
-            workDirCheckout2 = new WorkDirCheckout(db, trash, index2, index) { FailOnConflict = false };
-            workDirCheckout2.checkout();
-
-            Assert.IsTrue(new FileInfo(Path.Combine(trash.FullName, "bar")).IsFile());
-            Assert.IsTrue(new FileInfo(Path.Combine(trash.FullName, "foo/bar/baz/qux")).IsFile());
-            Assert.IsNotNull(index2.GetEntry("bar"));
-            Assert.IsNotNull(index2.GetEntry("foo/bar/baz/qux"));
-            Assert.IsNull(index2.GetEntry("bar/baz/qux/foo"));
-            Assert.IsNull(index2.GetEntry("foo"));
-        }
-
-        [Test]
-        public void testFindingConflicts()
-        {
-            var index = new GitIndex(db);
-            index.add(trash, writeTrashFile("bar", "bar"));
-            index.add(trash, writeTrashFile("foo/bar/baz/qux", "foo/bar"));
-            recursiveDelete(new FileInfo(Path.Combine(trash.FullName, "bar")));
-            recursiveDelete(new FileInfo(Path.Combine(trash.FullName, "foo")));
-            writeTrashFile("bar/baz/qux/foo", "another nasty one");
-            writeTrashFile("foo", "troublesome little bugger");
-
-            var workDirCheckout = new WorkDirCheckout(db, trash, index, index);
-            workDirCheckout.PrescanOneTree();
-            List<string> conflictingEntries = workDirCheckout.Conflicts;
-            Assert.AreEqual("bar/baz/qux/foo", conflictingEntries[0]);
-            Assert.AreEqual("foo", conflictingEntries[1]);
-
-            var index2 = new GitIndex(db);
-            recursiveDelete(new FileInfo(Path.Combine(trash.FullName, "bar")));
-            recursiveDelete(new FileInfo(Path.Combine(trash.FullName, "foo")));
-
-            index2.add(trash, writeTrashFile("bar/baz/qux/foo", "bar"));
-            index2.add(trash, writeTrashFile("foo", "lalala"));
-            
-            workDirCheckout = new WorkDirCheckout(db, trash, index2, index);
-            workDirCheckout.PrescanOneTree();
-
-            conflictingEntries = workDirCheckout.Conflicts;
-            List<string> removedEntries = workDirCheckout.Removed;
-            Assert.IsTrue(conflictingEntries.Count == 0);
-            Assert.IsTrue(removedEntries.Contains("bar/baz/qux/foo"));
-            Assert.IsTrue(removedEntries.Contains("foo"));
-        }
-    }
->>>>>>> 53627dfb
 }