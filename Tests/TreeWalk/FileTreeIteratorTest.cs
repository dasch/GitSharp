--- conflicted
+++ resolved
@@ -45,6 +45,8 @@
 	[TestFixture]
 	public class FileTreeIteratorTest : RepositoryTestCase
 	{
+		private readonly string[] paths = { "a,", "a,b", "a/b", "a0b" };
+		private long[] mtime;
 		private static readonly string[] Paths = { "a,", "a,b", "a/b", "a0b" };
 		private long[] _mtime;
 
@@ -64,21 +66,7 @@
 			{
 				string s = Paths[i];
 				FileInfo fi = writeTrashFile(s, s);
-<<<<<<< HEAD
 				_mtime[i] = fi.LastWriteTime.Ticks;
-			}
-		}
-
-		[Test]
-		public virtual void testEmptyIfRootIsFile()
-		{
-			string path = Path.Combine(trash.FullName, Paths[0]);
-			var fi = new FileInfo(path);
-			Assert.IsTrue(fi.Exists);
-
-			var fti = new FileTreeIterator(fi.Directory);
-=======
-				mtime[i] = fi.LastWriteTime.Ticks;
 			}
 		}
 
@@ -91,7 +79,6 @@
 			Assert.IsTrue(fi.Exists);
 
 			FileTreeIterator fti = new FileTreeIterator(di);
->>>>>>> f2db6d4b
 			Assert.IsTrue(fti.first());
 			Assert.IsTrue(fti.eof());
 		}
