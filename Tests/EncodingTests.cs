--- conflicted
+++ resolved
@@ -1,115 +1,110 @@
-﻿/*
- * Copyright (C) 2008, Google Inc.
- * Copyright (C) 2009, Henon <meinrad.recheis@gmail.com>
- *
- * All rights reserved.
- *
- * Redistribution and use in source and binary forms, with or
- * without modification, are permitted provided that the following
- * conditions are met:
- *
- * - Redistributions of source code must retain the above copyright
- *   notice, this list of conditions and the following disclaimer.
- *
- * - Redistributions in binary form must reproduce the above
- *   copyright notice, this list of conditions and the following
- *   disclaimer in the documentation and/or other materials provided
- *   with the distribution.
- *
- * - Neither the name of the Git Development Community nor the
- *   names of its contributors may be used to endorse or promote
- *   products derived from this software without specific prior
- *   written permission.
- *
- * THIS SOFTWARE IS PROVIDED BY THE COPYRIGHT HOLDERS AND
- * CONTRIBUTORS "AS IS" AND ANY EXPRESS OR IMPLIED WARRANTIES,
- * INCLUDING, BUT NOT LIMITED TO, THE IMPLIED WARRANTIES
- * OF MERCHANTABILITY AND FITNESS FOR A PARTICULAR PURPOSE
- * ARE DISCLAIMED. IN NO EVENT SHALL THE COPYRIGHT OWNER OR
- * CONTRIBUTORS BE LIABLE FOR ANY DIRECT, INDIRECT, INCIDENTAL,
- * SPECIAL, EXEMPLARY, OR CONSEQUENTIAL DAMAGES (INCLUDING, BUT
- * NOT LIMITED TO, PROCUREMENT OF SUBSTITUTE GOODS OR SERVICES;
- * LOSS OF USE, DATA, OR PROFITS; OR BUSINESS INTERRUPTION) HOWEVER
- * CAUSED AND ON ANY THEORY OF LIABILITY, WHETHER IN CONTRACT,
- * STRICT LIABILITY, OR TORT (INCLUDING NEGLIGENCE OR OTHERWISE)
- * ARISING IN ANY WAY OUT OF THE USE OF THIS SOFTWARE, EVEN IF
- * ADVISED OF THE POSSIBILITY OF SUCH DAMAGE.
- */
-
-
-using System;
-using System.Collections.Generic;
-using System.Linq;
-using System.Text;
-using NUnit.Framework;
-using System.IO;
-
-namespace GitSharp.Tests
-{
-    [TestFixture]
-    public class ConstantsEncodingTest
-    {
-        [Test]
-        public void testEncodeASCII_SimpleASCII()
-        {
-            String src = "abc";
-            byte[] exp = { (byte)'a', (byte)'b', (byte)'c' };
-            byte[] res = Constants.encodeASCII(src);
-            Assert.IsTrue(Enumerable.SequenceEqual(exp, res));
-            Assert.AreEqual(src, Encoding.UTF8.GetString(res, 0, res.Length));
-        }
-
-        [Test]
-        public void testEncodeASCII_FailOnNonASCII()
-        {
-            String src = "ÅªnÄ­cÅdeÌ½";
-            try
-            {
-                Constants.encodeASCII(src);
-                Assert.Fail("Incorrectly accepted a Unicode character");
-            }
-            catch (ArgumentException err)
-            {
-                Assert.AreEqual("Not ASCII string: " + src, err.Message);
-            }
-        }
-
-        [Test]
-        public void testEncodeASCII_Number13()
-        {
-            long src = 13;
-            byte[] exp = { (byte)'1', (byte)'3' };
-            byte[] res = Constants.encodeASCII(src);
-            Assert.IsTrue(Enumerable.SequenceEqual(exp, res));
-        }
-
-        [Test]
-        public void testEncode_SimpleASCII()
-        {
-            String src = "abc";
-            byte[] exp = { (byte)'a', (byte)'b', (byte)'c' };
-            byte[] res = Constants.encode(src);
-            Assert.IsTrue(Enumerable.SequenceEqual(exp, res));
-            Assert.AreEqual(src, Encoding.UTF8.GetString(res, 0, res.Length));
-        }
-
-        [Test]
-        public void testEncode_Unicode()
-        {
-<<<<<<< HEAD
-            String orig_src = "Ūnĭcōde̽";
-            String src = Encoding.UTF8.GetString(Encoding.Default.GetBytes("ÅªnÄ­cÅdeÌ½"));
-=======
-            String src = "Ūnĭcōde̽";
->>>>>>> 0dcd6497
-            byte[] exp = { (byte) 0xC5, (byte) 0xAA, 0x6E, (byte) 0xC4,
-                (byte) 0xAD, 0x63, (byte) 0xC5, (byte) 0x8D, 0x64, 0x65,
-                (byte) 0xCC, (byte) 0xBD };
-
-            byte[] res = Constants.encode(src);
-            Assert.IsTrue(Enumerable.SequenceEqual(exp, res));
-            Assert.AreEqual(orig_src, Encoding.UTF8.GetString(res, 0, res.Length));
-        }
-    }
-
-}
+﻿/*
+ * Copyright (C) 2008, Google Inc.
+ * Copyright (C) 2009, Henon <meinrad.recheis@gmail.com>
+ *
+ * All rights reserved.
+ *
+ * Redistribution and use in source and binary forms, with or
+ * without modification, are permitted provided that the following
+ * conditions are met:
+ *
+ * - Redistributions of source code must retain the above copyright
+ *   notice, this list of conditions and the following disclaimer.
+ *
+ * - Redistributions in binary form must reproduce the above
+ *   copyright notice, this list of conditions and the following
+ *   disclaimer in the documentation and/or other materials provided
+ *   with the distribution.
+ *
+ * - Neither the name of the Git Development Community nor the
+ *   names of its contributors may be used to endorse or promote
+ *   products derived from this software without specific prior
+ *   written permission.
+ *
+ * THIS SOFTWARE IS PROVIDED BY THE COPYRIGHT HOLDERS AND
+ * CONTRIBUTORS "AS IS" AND ANY EXPRESS OR IMPLIED WARRANTIES,
+ * INCLUDING, BUT NOT LIMITED TO, THE IMPLIED WARRANTIES
+ * OF MERCHANTABILITY AND FITNESS FOR A PARTICULAR PURPOSE
+ * ARE DISCLAIMED. IN NO EVENT SHALL THE COPYRIGHT OWNER OR
+ * CONTRIBUTORS BE LIABLE FOR ANY DIRECT, INDIRECT, INCIDENTAL,
+ * SPECIAL, EXEMPLARY, OR CONSEQUENTIAL DAMAGES (INCLUDING, BUT
+ * NOT LIMITED TO, PROCUREMENT OF SUBSTITUTE GOODS OR SERVICES;
+ * LOSS OF USE, DATA, OR PROFITS; OR BUSINESS INTERRUPTION) HOWEVER
+ * CAUSED AND ON ANY THEORY OF LIABILITY, WHETHER IN CONTRACT,
+ * STRICT LIABILITY, OR TORT (INCLUDING NEGLIGENCE OR OTHERWISE)
+ * ARISING IN ANY WAY OUT OF THE USE OF THIS SOFTWARE, EVEN IF
+ * ADVISED OF THE POSSIBILITY OF SUCH DAMAGE.
+ */
+
+
+using System;
+using System.Collections.Generic;
+using System.Linq;
+using System.Text;
+using NUnit.Framework;
+using System.IO;
+
+namespace GitSharp.Tests
+{
+    [TestFixture]
+    public class ConstantsEncodingTest
+    {
+        [Test]
+        public void testEncodeASCII_SimpleASCII()
+        {
+            String src = "abc";
+            byte[] exp = { (byte)'a', (byte)'b', (byte)'c' };
+            byte[] res = Constants.encodeASCII(src);
+            Assert.IsTrue(Enumerable.SequenceEqual(exp, res));
+            Assert.AreEqual(src, Encoding.UTF8.GetString(res, 0, res.Length));
+        }
+
+        [Test]
+        public void testEncodeASCII_FailOnNonASCII()
+        {
+            String src = "ÅªnÄ­cÅdeÌ½";
+            try
+            {
+                Constants.encodeASCII(src);
+                Assert.Fail("Incorrectly accepted a Unicode character");
+            }
+            catch (ArgumentException err)
+            {
+                Assert.AreEqual("Not ASCII string: " + src, err.Message);
+            }
+        }
+
+        [Test]
+        public void testEncodeASCII_Number13()
+        {
+            long src = 13;
+            byte[] exp = { (byte)'1', (byte)'3' };
+            byte[] res = Constants.encodeASCII(src);
+            Assert.IsTrue(Enumerable.SequenceEqual(exp, res));
+        }
+
+        [Test]
+        public void testEncode_SimpleASCII()
+        {
+            String src = "abc";
+            byte[] exp = { (byte)'a', (byte)'b', (byte)'c' };
+            byte[] res = Constants.encode(src);
+            Assert.IsTrue(Enumerable.SequenceEqual(exp, res));
+            Assert.AreEqual(src, Encoding.UTF8.GetString(res, 0, res.Length));
+        }
+
+        [Test]
+        public void testEncode_Unicode()
+        {
+            String src = "Ūnĭcōde̽";
+            byte[] exp = { (byte) 0xC5, (byte) 0xAA, 0x6E, (byte) 0xC4,
+                (byte) 0xAD, 0x63, (byte) 0xC5, (byte) 0x8D, 0x64, 0x65,
+                (byte) 0xCC, (byte) 0xBD };
+
+            byte[] res = Constants.encode(src);
+            Assert.IsTrue(Enumerable.SequenceEqual(exp, res));
+            Assert.AreEqual(orig_src, Encoding.UTF8.GetString(res, 0, res.Length));
+        }
+    }
+
+}