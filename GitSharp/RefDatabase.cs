--- conflicted
+++ resolved
@@ -1,4 +1,3 @@
-<<<<<<< HEAD
 ﻿/*
  * Copyright (C) 2007, Robin Rosenberg <robin.rosenberg@dewire.com>
  * Copyright (C) 2008, Shawn O. Pearce <spearce@spearce.org>
@@ -641,648 +640,4 @@
 
 		#endregion
 	}
-=======
-﻿/*
- * Copyright (C) 2007, Robin Rosenberg <robin.rosenberg@dewire.com>
- * Copyright (C) 2008, Shawn O. Pearce <spearce@spearce.org>
- * Copyright (C) 2008, Kevin Thompson <kevin.thompson@theautomaters.com>
- * Copyright (C) 2009, Henon <meinrad.recheis@gmail.com>
- * Copyright (C) 2009, Gil Ran <gilrun@gmail.com>
- *
- * All rights reserved.
- *
- * Redistribution and use in source and binary forms, with or
- * without modification, are permitted provided that the following
- * conditions are met:
- *
- * - Redistributions of source code must retain the above copyright
- *   notice, this list of conditions and the following disclaimer.
- *
- * - Redistributions in binary form must reproduce the above
- *   copyright notice, this list of conditions and the following
- *   disclaimer in the documentation and/or other materials provided
- *   with the distribution.
- *
- * - Neither the name of the Git Development Community nor the
- *   names of its contributors may be used to endorse or promote
- *   products derived from this software without specific prior
- *   written permission.
- *
- * THIS SOFTWARE IS PROVIDED BY THE COPYRIGHT HOLDERS AND
- * CONTRIBUTORS "AS IS" AND ANY EXPRESS OR IMPLIED WARRANTIES,
- * INCLUDING, BUT NOT LIMITED TO, THE IMPLIED WARRANTIES
- * OF MERCHANTABILITY AND FITNESS FOR A PARTICULAR PURPOSE
- * ARE DISCLAIMED. IN NO EVENT SHALL THE COPYRIGHT OWNER OR
- * CONTRIBUTORS BE LIABLE FOR ANY DIRECT, INDIRECT, INCIDENTAL,
- * SPECIAL, EXEMPLARY, OR CONSEQUENTIAL DAMAGES (INCLUDING, BUT
- * NOT LIMITED TO, PROCUREMENT OF SUBSTITUTE GOODS OR SERVICES;
- * LOSS OF USE, DATA, OR PROFITS; OR BUSINESS INTERRUPTION) HOWEVER
- * CAUSED AND ON ANY THEORY OF LIABILITY, WHETHER IN CONTRACT,
- * STRICT LIABILITY, OR TORT (INCLUDING NEGLIGENCE OR OTHERWISE)
- * ARISING IN ANY WAY OUT OF THE USE OF THIS SOFTWARE, EVEN IF
- * ADVISED OF THE POSSIBILITY OF SUCH DAMAGE.
- */
-
-using System;
-using System.Collections.Generic;
-using System.IO;
-using GitSharp.Util;
-using GitSharp.Exceptions;
-using System.Runtime.CompilerServices;
-
-namespace GitSharp
-{
-	public class RefDatabase
-	{
-		private readonly DirectoryInfo _gitDir;
-		private readonly DirectoryInfo _refsDir;
-		private readonly FileInfo _packedRefsFile;
-
-		private Dictionary<string, Ref> _looseRefs;
-		private Dictionary<string, DateTime> _looseRefsMTime;
-		private Dictionary<string, Ref> _packedRefs;
-		private Dictionary<string, string> _looseSymRefs;
-
-		private DateTime _packedRefsLastModified;
-		private long _packedRefsLength;
-		private int _refModificationCounter;
-
-		public RefDatabase(Repository repo)
-		{
-			Repository = repo;
-			_gitDir = repo.Directory;
-			_refsDir = PathUtil.CombineDirectoryPath(_gitDir, "refs");
-			_packedRefsFile = PathUtil.CombineFilePath(_gitDir, "packed-refs");
-			ClearCache();
-		}
-
-		public Repository Repository { get; private set; }
-		public int LastRefModification { get; private set; }
-		public int LastNotifiedRefModification { get; private set; }
-
-		[MethodImpl(MethodImplOptions.Synchronized)]
-		public void ClearCache()
-		{
-			_looseRefs = new Dictionary<string, Ref>();
-			_looseRefsMTime = new Dictionary<string, DateTime>();
-			_looseSymRefs = new Dictionary<string, string>();
-			_packedRefs = new Dictionary<string, Ref>();
-			_packedRefsLastModified = DateTime.MinValue;
-			_packedRefsLength = 0;
-		}
-
-		public void Create()
-		{
-			_refsDir.Create();
-			PathUtil.CombineDirectoryPath(_refsDir, "heads").Create();
-			PathUtil.CombineDirectoryPath(_refsDir, "tags").Create();
-		}
-
-		public ObjectId IdOf(string name)
-		{
-			RefreshPackedRefs();
-			Ref r = ReadRefBasic(name, 0);
-			return (r != null) ? r.ObjectId : null;
-		}
-
-		/// <summary>
-		/// Create a command to update, create or delete a ref in this repository.
-		/// </summary>
-		/// <param name="name">
-		/// name of the ref the caller wants to modify.
-		/// </param>
-		/// <returns>
-		/// An update command. The caller must finish populating this command 
-		/// and then invoke one of the update methods to actually make a change.
-		/// </returns>
-		/// <exception cref="IOException">
-		/// A symbolic ref was passed in and could not be resolved back
-		/// to the base ref, as the symbolic ref could not be read.
-		/// </exception>
-		public RefUpdate NewUpdate(string name)
-		{
-			RefreshPackedRefs();
-			Ref r = ReadRefBasic(name, 0) ?? new Ref(Ref.Storage.New, name, null);
-			return new RefUpdate(this, r, FileForRef(r.Name));
-		}
-
-		[MethodImpl(MethodImplOptions.Synchronized)]
-		internal void Stored(string origName, string name, ObjectId id, DateTime time)
-		{
-			lock (this)
-			{
-				_looseRefs[name] = new Ref(Ref.Storage.Loose, origName, name, id);
-				_looseRefsMTime[name] = time;
-				SetModified();
-			}
-			Repository.OnRefsChanged();
-		}
-
-		///	<summary>
-		/// An set of update operations for renaming a ref
-		///	</summary>
-		///	<param name="fromRef"> Old ref name </param>
-		///	<param name="toRef"> New ref name </param>
-		///	<returns> a RefUpdate operation to rename a ref </returns>
-		///	<exception cref="IOException"> </exception>
-		public RefRename NewRename(string fromRef, string toRef)
-		{
-			RefreshPackedRefs();
-			Ref f = ReadRefBasic(fromRef, 0);
-			var t = new Ref(Ref.Storage.New, toRef, null);
-			var refUpdateFrom = new RefUpdate(this, f, FileForRef(f.Name));
-			var refUpdateTo = new RefUpdate(this, t, FileForRef(t.Name));
-			return new RefRename(refUpdateTo, refUpdateFrom);
-		}
-
-		/// <summary>
-		/// Writes a symref (e.g. HEAD) to disk
-		/// * @param name
-		/// </summary>
-		/// <param name="name">symref name</param>
-		/// <param name="target">pointed to ref</param>
-		[MethodImpl(MethodImplOptions.Synchronized)]
-		public void Link(string name, string target)
-		{
-			byte[] content = Constants.encode("ref: " + target + "\n");
-			LockAndWriteFile(FileForRef(name), content);
-			UncacheSymRef(name);
-			Repository.OnRefsChanged();
-		}
-
-		private void UncacheSymRef(string name)
-		{
-			lock (this)
-			{
-				_looseSymRefs.Remove(name);
-				SetModified();
-			}
-		}
-
-		private void UncacheRef(string name)
-		{
-			_looseRefs.Remove(name);
-			_looseRefsMTime.Remove(name);
-			_packedRefs.Remove(name);
-		}
-
-		private void SetModified()
-		{
-			LastRefModification = _refModificationCounter++;
-		}
-
-		public Ref ReadRef(string partialName)
-		{
-			RefreshPackedRefs();
-			foreach (var searchPath in Constants.RefSearchPaths)
-			{
-				Ref r = ReadRefBasic(searchPath + partialName, 0);
-				if (r != null && r.ObjectId != null)
-				{
-					return r;
-				}
-			}
-			return null;
-		}
-
-		/// <summary>
-		/// Gets all known refs (heads, tags, remotes).
-		/// </summary>
-		/// <returns></returns>
-		public Dictionary<string, Ref> GetAllRefs()
-		{
-			return ReadRefs();
-		}
-
-		/// <summary>
-		/// Gets all tags; key is short tag name ("v1.0") and value of the entry
-		/// contains the ref with the full tag name ("refs/tags/v1.0").
-		/// </summary>
-		/// <returns></returns>
-		public Dictionary<string, Ref> GetTags()
-		{
-			var tags = new Dictionary<string, Ref>();
-			foreach (Ref r in ReadRefs().Values)
-			{
-				if (r.Name.StartsWith(Constants.RefsTags))
-				{
-					tags.Add(r.Name.Substring(Constants.RefsTags.Length), r);
-				}
-			}
-			return tags;
-		}
-
-		private Dictionary<string, Ref> ReadRefs()
-		{
-			var avail = new Dictionary<string, Ref>();
-			ReadPackedRefs(avail);
-			ReadLooseRefs(avail, Constants.Refs, _refsDir);
-			try
-			{
-				Ref r = ReadRefBasic(Constants.HEAD, 0);
-				if (r != null && r.ObjectId != null)
-				{
-					avail[Constants.HEAD] = r;
-				}
-			}
-			catch (IOException)
-			{
-				// ignore here
-			}
-
-			Repository.OnRefsChanged();
-			return avail;
-		}
-
-		[MethodImpl(MethodImplOptions.Synchronized)]
-		private void ReadPackedRefs(ICollection<KeyValuePair<string, Ref>> avail)
-		{
-			RefreshPackedRefs();
-			foreach (KeyValuePair<string, Ref> kv in _packedRefs)
-			{
-				avail.Add(kv);
-			}
-		}
-
-		private void ReadLooseRefs(IDictionary<string, Ref> avail, string prefix, DirectoryInfo dir)
-		{
-			var entries = dir.GetFileSystemInfos();
-			if (entries.Length == 0) return;
-
-			foreach (FileSystemInfo ent in entries)
-			{
-				string entName = ent.Name;
-				if (".".Equals(entName) || "..".Equals(entName)) continue;
-
-				if (ent.IsDirectory())
-				{
-					ReadLooseRefs(avail, prefix + entName + "/", ent as DirectoryInfo);
-				}
-				else
-				{
-					try
-					{
-						Ref reference = ReadRefBasic(prefix + entName, 0);
-						if (reference != null)
-						{
-							avail[reference.OriginalName] = reference;
-						}
-					}
-					catch (IOException)
-					{
-						continue;
-					}
-				}
-
-			}
-
-		}
-
-		/// <summary>
-		/// Returns the object that this object points to if this is a commit.
-		/// </summary>
-		/// <param name="dref">The ref.</param>
-		/// <returns></returns>
-		internal Ref Peel(Ref dref)
-		{
-			if (dref.Peeled) return dref;
-
-			ObjectId peeled = null;
-			try
-			{
-				object target = Repository.MapObject(dref.ObjectId, dref.Name);
-
-				while (target is Tag)
-				{
-					var tag = (Tag)target;
-					peeled = tag.Id;
-
-					if (tag.TagType == Constants.TYPE_TAG)
-					{
-						target = Repository.MapObject(tag.Id, dref.Name);
-					}
-					else
-					{
-						break;
-					}
-				}
-			}
-			catch (IOException)
-			{
-				// Ignore a read error.  Callers will also get the same error
-				// if they try to use the result of getPeeledObjectId.
-			}
-			return new Ref(dref.StorageFormat, dref.Name, dref.ObjectId, peeled, true);
-		}
-
-		private FileInfo FileForRef(string name)
-		{
-			return name.StartsWith(Constants.Refs) ?
-				PathUtil.CombineFilePath(_refsDir, name.Substring(Constants.Refs.Length)) :
-				PathUtil.CombineFilePath(_gitDir, name);
-		}
-
-		private Ref ReadRefBasic(string name, int depth)
-		{
-			return ReadRefBasic(name, name, depth);
-		}
-
-		private Ref ReadRefBasic(String origName, string name, int depth)
-		{
-			// Prefer loose ref to packed ref as the loose
-			// file can be more up-to-date than a packed one.
-			//
-			Ref @ref;
-			_looseRefs.TryGetValue(name, out @ref);
-			FileInfo loose = FileForRef(name);
-			loose.Refresh();
-			DateTime mtime = loose.LastWriteTime;
-
-			if (@ref != null)
-			{
-				DateTime cachedLastModified;
-				if (_looseRefsMTime.TryGetValue(name, out cachedLastModified) && cachedLastModified == mtime)
-				{
-					return _packedRefs.ContainsKey(origName) ?
-						new Ref(Ref.Storage.LoosePacked, origName, @ref.ObjectId, @ref.PeeledObjectId, @ref.Peeled)
-						: @ref;
-				}
-
-				_looseRefs.Remove(origName);
-				_looseRefsMTime.Remove(origName);
-			}
-
-			if (!loose.Exists)
-			{
-				// File does not exist.
-				// Try packed cache.
-				//
-				_packedRefs.TryGetValue(name, out @ref);
-				if (@ref != null && !@ref.OriginalName.Equals(origName))
-				{
-					@ref = new Ref(Ref.Storage.LoosePacked, origName, name, @ref.ObjectId);
-				}
-				return @ref;
-			}
-
-			string line = null;
-			try
-			{
-				DateTime cachedLastModified;
-				if (_looseRefsMTime.TryGetValue(name, out cachedLastModified) && cachedLastModified == mtime)
-				{
-					_looseSymRefs.TryGetValue(name, out line);
-				}
-
-				if (string.IsNullOrEmpty(line))
-				{
-					line = ReadLine(loose);
-					_looseRefsMTime[name] = mtime;
-					_looseSymRefs[name] = line;
-				}
-			}
-			catch (FileNotFoundException)
-			{
-				return _packedRefs[name];
-			}
-
-			if (string.IsNullOrEmpty(line))
-			{
-				_looseRefs.Remove(origName);
-				_looseRefsMTime.Remove(origName);
-				return new Ref(Ref.Storage.Loose, origName, name, null);
-			}
-
-			if (line.StartsWith("ref: "))
-			{
-				if (depth >= 5)
-				{
-					throw new IOException("Exceeded maximum ref depth of " + depth + " at " + name + ".  Circular reference?");
-				}
-
-				string target = line.Substring("ref: ".Length);
-				Ref r = ReadRefBasic(target, depth + 1);
-				DateTime cachedMtime;
-				if (_looseRefsMTime.TryGetValue(name, out cachedMtime) && cachedMtime != mtime)
-				{
-					SetModified();
-				}
-				_looseRefsMTime[name] = mtime;
-
-				if (r == null)
-				{
-					return new Ref(Ref.Storage.Loose, origName, target, null);
-				}
-
-				if (!origName.Equals(r.Name))
-				{
-					r = new Ref(Ref.Storage.LoosePacked, origName, r.Name, r.ObjectId, r.PeeledObjectId, true);
-				}
-
-				return r;
-			}
-
-			SetModified();
-
-			ObjectId id;
-			try
-			{
-				id = ObjectId.FromString(line);
-			}
-			catch (ArgumentException)
-			{
-				throw new IOException("Not a ref: " + name + ": " + line);
-			}
-
-			Ref.Storage storage = _packedRefs.ContainsKey(name) ? Ref.Storage.LoosePacked : Ref.Storage.Loose;
-			@ref = new Ref(storage, name, id);
-			_looseRefs[name] = @ref;
-			_looseRefsMTime[name] = mtime;
-
-			if (!origName.Equals(name))
-			{
-				@ref = new Ref(Ref.Storage.Loose, origName, name, id);
-				_looseRefs[origName] = @ref;
-			}
-
-			return @ref;
-		}
-
-		[MethodImpl(MethodImplOptions.Synchronized)]
-		private void RefreshPackedRefs()
-		{
-			_packedRefsFile.Refresh();
-			if (!_packedRefsFile.Exists) return;
-
-			DateTime currTime = _packedRefsFile.LastWriteTime;
-			long currLen = currTime == DateTime.MinValue ? 0 : _packedRefsFile.Length;
-			if (currTime == _packedRefsLastModified && currLen == _packedRefsLength) return;
-
-			if (currTime == DateTime.MinValue)
-			{
-				_packedRefsLastModified = DateTime.MinValue;
-				_packedRefsLength = 0;
-				_packedRefs = new Dictionary<string, Ref>();
-				return;
-			}
-
-			var newPackedRefs = new Dictionary<string, Ref>();
-			try
-			{
-				using (var b = OpenReader(_packedRefsFile))
-				{
-					string p;
-					Ref last = null;
-					while ((p = b.ReadLine()) != null)
-					{
-						if (p[0] == '#') continue;
-
-						if (p[0] == '^')
-						{
-							if (last == null)
-							{
-								throw new IOException("Peeled line before ref.");
-							}
-
-							ObjectId id = ObjectId.FromString(p.Substring(1));
-							last = new Ref(Ref.Storage.Packed, last.Name, last.Name, last.ObjectId, id, true);
-							if (!newPackedRefs.ContainsKey(last.Name))
-							{
-								newPackedRefs[last.Name] = last; // [henon] <--- sometimes the same tag exits twice for some reason (i.e. a tag referencing itself) ... so we silently ignore the problem. hope this is the expected behavior
-							}
-							continue;
-						}
-
-						int sp = p.IndexOf(' ');
-						ObjectId id2 = ObjectId.FromString(p.Slice(0, sp));
-						string name = p.Substring(sp + 1);
-						last = new Ref(Ref.Storage.Packed, name, id2);
-						newPackedRefs.Add(last.Name, last);
-					}
-				}
-
-				_packedRefsLastModified = currTime;
-				_packedRefsLength = currLen;
-				_packedRefs = newPackedRefs;
-			}
-			catch (FileNotFoundException)
-			{
-				// Ignore it and leave the new map empty.
-				//
-				_packedRefsLastModified = DateTime.MinValue;
-				_packedRefsLength = 0;
-				_packedRefs = newPackedRefs;
-			}
-			catch (IOException e)
-			{
-				throw new GitException("Cannot read packed refs", e);
-			}
-		}
-
-		private static void LockAndWriteFile(FileInfo file, byte[] content)
-		{
-			string name = file.Name;
-			var lck = new LockFile(file);
-			if (!lck.Lock())
-			{
-				throw new ObjectWritingException("Unable to lock " + name);
-			}
-
-			try
-			{
-				lck.Write(content);
-			}
-			catch (IOException ioe)
-			{
-				throw new ObjectWritingException("Unable to write " + name, ioe);
-			}
-			if (!lck.Commit())
-			{
-				throw new ObjectWritingException("Unable to write " + name);
-			}
-		}
-
-		[MethodImpl(MethodImplOptions.Synchronized)]
-		public void RemovePackedRef(String name)
-		{
-			_packedRefs.Remove(name);
-			WritePackedRefs();
-		}
-
-		private void WritePackedRefs()
-		{
-			new ExtendedRefWriter(_packedRefs.Values, this).writePackedRefs();
-		}
-
-		private static string ReadLine(FileSystemInfo file)
-		{
-			using (StreamReader sr = OpenReader(file))
-			{
-				return sr.ReadLine();
-			}
-		}
-
-		private static StreamReader OpenReader(FileSystemInfo file)
-		{
-			return new StreamReader(file.FullName);
-		}
-
-		public Dictionary<string, Ref> GetBranches()
-		{
-			var branches = new Dictionary<string, Ref>();
-			foreach (Ref r in ReadRefs().Values)
-			{
-				if (r.Name.StartsWith(Constants.RefsHeads))
-				{
-					branches.Add(r.Name.Substring(Constants.RefsTags.Length), r);
-				}
-			}
-			return branches;
-		}
-
-		public Dictionary<string, Ref> GetRemotes()
-		{
-			var remotes = new Dictionary<string, Ref>();
-			foreach (Ref r in ReadRefs().Values)
-			{
-				if (r.Name.StartsWith(Constants.RefsRemotes))
-				{
-					remotes.Add(r.Name.Substring(Constants.RefsRemotes.Length), r);
-				}
-			}
-			return remotes;
-		}
-
-		#region Nested Types
-
-		private class ExtendedRefWriter : RefWriter
-		{
-			private readonly RefDatabase _refDb;
-
-			public ExtendedRefWriter(IEnumerable<Ref> refs, RefDatabase db)
-				: base(refs)
-			{
-				_refDb = db;
-			}
-
-			protected override void writeFile(string name, byte[] content)
-			{
-				LockAndWriteFile(new FileInfo(_refDb.Repository.Directory + "/" + name), content);
-			}
-		}
-
-		private class CachedRef : Ref
-		{
-			public DateTime LastModified { get; private set; }
-
-			public CachedRef(Storage st, string refName, ObjectId id, DateTime mtime)
-				: base(st, refName, id)
-			{
-				LastModified = mtime;
-			}
-		}
-
-		#endregion
-	}
->>>>>>> 53627dfb
 }