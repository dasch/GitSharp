--- conflicted
+++ resolved
@@ -1,4 +1,3 @@
-<<<<<<< HEAD
 ﻿/*
  * Copyright (C) 2008, Shawn O. Pearce <spearce@spearce.org>
  * Copyright (C) 2008, Kevin Thompson <kevin.thompson@theautomaters.com>
@@ -174,287 +173,6 @@
 
 		public override long ObjectCount { get; internal set; }
 
-		public override long Offset64Count
-		{
-			get { return _offset64.Length / 8; }
-		}
-
-		public override ObjectId GetObjectId(long nthPosition)
-		{
-			int levelOne = Array.BinarySearch(_fanoutTable, nthPosition + 1);
-			long lbase;
-			if (levelOne >= 0)
-			{
-				// If we hit the bucket exactly the item is in the bucket, or
-				// any bucket before it which has the same object count.
-				//
-				lbase = _fanoutTable[levelOne];
-				while (levelOne > 0 && lbase == _fanoutTable[levelOne - 1])
-				{
-					levelOne--;
-				}
-			}
-			else
-			{
-				// The item is in the bucket we would insert it into.
-				//
-				levelOne = -(levelOne + 1);
-			}
-
-			lbase = levelOne > 0 ? _fanoutTable[levelOne - 1] : 0;
-			var p = (int)(nthPosition - lbase);
-			int p4 = p << 2;
-			return ObjectId.FromRaw(_names[levelOne], p4 + p); // p * 5
-		}
-
-		public override long FindOffset(AnyObjectId objId)
-		{
-			int levelOne = objId.GetFirstByte();
-			int levelTwo = BinarySearchLevelTwo(objId, levelOne);
-			if (levelTwo == -1)
-			{
-				return -1;
-			}
-
-			long p = NB.DecodeUInt32(_offset32[levelOne], levelTwo << 2);
-			if ((p & IS_O64) != 0)
-			{
-				return NB.DecodeUInt64(_offset64, (8 * (int)(p & ~IS_O64)));
-			}
-
-			return p;
-		}
-
-		public override long FindCRC32(AnyObjectId objId)
-		{
-			int levelOne = objId.GetFirstByte();
-			int levelTwo = BinarySearchLevelTwo(objId, levelOne);
-			if (levelTwo == -1)
-			{
-				throw new MissingObjectException(objId.Copy(), ObjectType.Unknown);
-			}
-
-			return NB.DecodeUInt32(_crc32[levelOne], levelTwo << 2);
-		}
-
-		public override bool HasCRC32Support
-		{
-			get { return true; }
-		}
-
-		private int BinarySearchLevelTwo(AnyObjectId objId, int levelOne)
-		{
-			int[] data = _names[levelOne];
-			var high = (int)((uint)(_offset32[levelOne].Length) >> 2);
-			if (high == 0)
-			{
-				return -1;
-			}
-
-			int low = 0;
-			do
-			{
-				var mid = (int)((uint)(low + high) >> 1);
-				int mid4 = mid << 2;
-
-				int cmp = objId.CompareTo(data, mid4 + mid);
-				if (cmp < 0)
-				{
-					high = mid;
-				}
-				else if (cmp == 0)
-				{
-					return mid;
-				}
-				else
-				{
-					low = mid + 1;
-				}
-
-			} while (low < high);
-			return -1;
-		}
-
-		#region Nested Types
-
-		private class EntriesEnumeratorV2 : EntriesIterator
-		{
-			private readonly PackIndexV2 _index;
-			private int _levelOne;
-			private int _levelTwo;
-
-			public EntriesEnumeratorV2(PackIndexV2 index)
-			{
-				_index = index;
-			}
-
-			public override bool MoveNext()
-			{
-				for (; _levelOne < _index._names.Length; _levelOne++)
-				{
-					if (_levelTwo < _index._names[_levelOne].Length)
-					{
-						Current.FromRaw(_index._names[_levelOne], _levelTwo);
-						int arrayIdx = _levelTwo / (AnyObjectId.ObjectIdLength / 4) * 4;
-						long offset = NB.DecodeUInt32(_index._offset32[_levelOne], arrayIdx);
-						if ((offset & IS_O64) != 0)
-						{
-							arrayIdx = (8 * (int)(offset & ~IS_O64));
-							offset = NB.DecodeUInt64(_index._offset64, arrayIdx);
-						}
-						Current.Offset = offset;
-
-						_levelTwo += AnyObjectId.ObjectIdLength / 4;
-						returnedNumber++;
-						return true;
-					}
-					_levelTwo = 0;
-				}
-
-				return false;
-			}
-
-			public override void Reset()
-			{
-				returnedNumber = 0;
-				_levelOne = 0;
-				_levelTwo = 0;
-				Current = new MutableEntry();
-			}
-		}
-
-		#endregion
-	}
-}
-=======
-﻿/*
- * Copyright (C) 2008, Shawn O. Pearce <spearce@spearce.org>
- * Copyright (C) 2008, Kevin Thompson <kevin.thompson@theautomaters.com>
- * Copyright (C) 2009, Henon <meinrad.recheis@gmail.com>
- *
- * All rights reserved.
- *
- * Redistribution and use in source and binary forms, with or
- * without modification, are permitted provided that the following
- * conditions are met:
- *
- * - Redistributions of source code must retain the above copyright
- *   notice, this list of conditions and the following disclaimer.
- *
- * - Redistributions in binary form must reproduce the above
- *   copyright notice, this list of conditions and the following
- *   disclaimer in the documentation and/or other materials provided
- *   with the distribution.
- *
- * - Neither the name of the Git Development Community nor the
- *   names of its contributors may be used to endorse or promote
- *   products derived from this software without specific prior
- *   written permission.
- *
- * THIS SOFTWARE IS PROVIDED BY THE COPYRIGHT HOLDERS AND
- * CONTRIBUTORS "AS IS" AND ANY EXPRESS OR IMPLIED WARRANTIES,
- * INCLUDING, BUT NOT LIMITED TO, THE IMPLIED WARRANTIES
- * OF MERCHANTABILITY AND FITNESS FOR A PARTICULAR PURPOSE
- * ARE DISCLAIMED. IN NO EVENT SHALL THE COPYRIGHT OWNER OR
- * CONTRIBUTORS BE LIABLE FOR ANY DIRECT, INDIRECT, INCIDENTAL,
- * SPECIAL, EXEMPLARY, OR CONSEQUENTIAL DAMAGES (INCLUDING, BUT
- * NOT LIMITED TO, PROCUREMENT OF SUBSTITUTE GOODS OR SERVICES;
- * LOSS OF USE, DATA, OR PROFITS; OR BUSINESS INTERRUPTION) HOWEVER
- * CAUSED AND ON ANY THEORY OF LIABILITY, WHETHER IN CONTRACT,
- * STRICT LIABILITY, OR TORT (INCLUDING NEGLIGENCE OR OTHERWISE)
- * ARISING IN ANY WAY OUT OF THE USE OF THIS SOFTWARE, EVEN IF
- * ADVISED OF THE POSSIBILITY OF SUCH DAMAGE.
- */
-
-using System;
-using System.Collections.Generic;
-using System.Linq;
-using System.Text;
-using System.IO;
-using GitSharp.Util;
-using GitSharp.Exceptions;
-
-namespace GitSharp
-{
-    /** Support for the pack index v2 format. */
-    public class PackIndexV2 : PackIndex
-    {
-
-        private const long IS_O64 = 1L << 31;
-
-        private const int FANOUT = 256;
-
-        private static readonly int[] NO_INTS = { };
-
-        private static readonly byte[] NO_BYTES = { };
-
-        private readonly long[] fanoutTable;
-
-        /** 256 arrays of contiguous object names. */
-        private int[][] names;
-
-        /** 256 arrays of the 32 bit offset data, matching {@link #names}. */
-        private byte[][] offset32;
-
-        /** 256 arrays of the CRC-32 of objects, matching {@link #names}. */
-        private byte[][] crc32;
-
-        /** 64 bit offset table. */
-        private byte[] offset64;
-
-        public PackIndexV2(Stream fd)
-        {
-            byte[] fanoutRaw = new byte[4 * FANOUT];
-            NB.ReadFully(fd, fanoutRaw, 0, fanoutRaw.Length);
-            fanoutTable = new long[FANOUT];
-            for (int k = 0; k < FANOUT; k++)
-                fanoutTable[k] = NB.DecodeUInt32(fanoutRaw, k * 4);
-            ObjectCount = fanoutTable[FANOUT - 1];
-
-            names = new int[FANOUT][];
-            offset32 = new byte[FANOUT][];
-            crc32 = new byte[FANOUT][];
-
-            // object name table. The size we can permit per fan-out bucket
-            // is limited to Java's 2 GB per byte array limitation. That is
-            // no more than 107,374,182 objects per fan-out.
-            //
-            for (int k = 0; k < FANOUT; k++)
-            {
-                long bucketCnt;
-                if (k == 0)
-                    bucketCnt = fanoutTable[k];
-                else
-                    bucketCnt = fanoutTable[k] - fanoutTable[k - 1];
-
-                if (bucketCnt == 0)
-                {
-                    names[k] = NO_INTS;
-                    offset32[k] = NO_BYTES;
-                    crc32[k] = NO_BYTES;
-                    continue;
-                }
-
-                long nameLen = bucketCnt * AnyObjectId.ObjectIdLength;
-                if (nameLen > int.MaxValue)
-                    throw new IOException("Index file is too large");
-
-                int intNameLen = (int)nameLen;
-                byte[] raw = new byte[intNameLen];
-                int[] bin = new int[intNameLen >> 2];
-                NB.ReadFully(fd, raw, 0, raw.Length);
-                for (int i = 0; i < bin.Length; i++)
-                    bin[i] = NB.DecodeInt32(raw, i << 2);
-
-                names[k] = bin;
-                offset32[k] = new byte[(int)(bucketCnt * 4)];
-                crc32[k] = new byte[(int)(bucketCnt * 4)];
-            }
-
-            // CRC32 table.
-            for (int k = 0; k < FANOUT; k++)
-                NB.ReadFully(fd, crc32[k], 0, crc32[k].Length);
-
             // 32 bit offset table. Any entries with the most significant bit
             // set require a 64 bit offset entry in another table.
             //
@@ -468,163 +186,150 @@
                         o64cnt++;
             }
 
-            // 64 bit offset table. Most objects should not require an entry.
-            //
-            if (o64cnt > 0)
-            {
-                offset64 = new byte[o64cnt * 8];
-                NB.ReadFully(fd, offset64, 0, offset64.Length);
-            }
-            else
-            {
-                offset64 = NO_BYTES;
-            }
-            _packChecksum = new byte[20];
-            NB.ReadFully(fd, _packChecksum, 0, _packChecksum.Length);
-        }
-
-        public override IEnumerator<PackIndex.MutableEntry> GetEnumerator()
-        {
-            return new EntriesEnumeratorV2(this);
-        }
-
-        public override long ObjectCount{get;internal set;}
-
-        public override long Offset64Count
-        {
-            get
-            {
-                return offset64.Length / 8;
-            }
-        }
-
-        public override ObjectId GetObjectId(long nthPosition)
-        {
-            int levelOne = Array.BinarySearch(fanoutTable, nthPosition + 1);
-            long lbase;
-            if (levelOne >= 0)
-            {
-                // If we hit the bucket exactly the item is in the bucket, or
-                // any bucket before it which has the same object count.
-                //
-                lbase = fanoutTable[levelOne];
-                while (levelOne > 0 && lbase == fanoutTable[levelOne - 1])
-                    levelOne--;
-            }
-            else
-            {
-                // The item is in the bucket we would insert it into.
-                //
-                levelOne = -(levelOne + 1);
-            }
-
-            lbase = levelOne > 0 ? fanoutTable[levelOne - 1] : 0;
-            int p = (int)(nthPosition - lbase);
-            int p4 = p << 2;
-            return ObjectId.FromRaw(names[levelOne], p4 + p); // p * 5
-        }
-
-        public override long FindOffset(AnyObjectId objId)
-        {
-            int levelOne = objId.GetFirstByte();
-            int levelTwo = BinarySearchLevelTwo(objId, levelOne);
-            if (levelTwo == -1)
-                return -1;
-            long p = NB.DecodeUInt32(offset32[levelOne], levelTwo << 2);
-            if ((p & IS_O64) != 0)
-                return NB.DecodeUInt64(offset64, (8 * (int)(p & ~IS_O64)));
-            return p;
-        }
-
-        public override long FindCRC32(AnyObjectId objId)
-        {
-            int levelOne = objId.GetFirstByte();
-            int levelTwo = BinarySearchLevelTwo(objId, levelOne);
-            if (levelTwo == -1)
-                throw new MissingObjectException(objId.Copy(), ObjectType.Unknown);
-            return NB.DecodeUInt32(crc32[levelOne], levelTwo << 2);
-        }
-
-        public override bool HasCRC32Support
-        {
-            get
-            {
-                return true;
-            }
-        }
-
-        private int BinarySearchLevelTwo(AnyObjectId objId, int levelOne)
-        {
-            int[] data = names[levelOne];
-            int high = (int)((uint)(offset32[levelOne].Length) >> 2);
-            if (high == 0)
-                return -1;
-            int low = 0;
-            do
-            {
-                int mid = (int)((uint)(low + high) >> 1);
-                int mid4 = mid << 2;
-                int cmp;
-
-                cmp = objId.CompareTo(data, mid4 + mid); // mid * 5
-                if (cmp < 0)
-                    high = mid;
-                else if (cmp == 0)
-                {
-                    return mid;
-                }
-                else
-                    low = mid + 1;
-            } while (low < high);
-            return -1;
-        }
-        private class EntriesEnumeratorV2 : EntriesIterator
-        {
-
-            private int levelOne;
-
-            private int levelTwo;
-
-            private readonly PackIndexV2 _index;
-
-            public EntriesEnumeratorV2(PackIndexV2 index)
-            {
-                _index = index;
-            }
-
-            public override bool MoveNext()
-            {
-                for (; levelOne < _index.names.Length; levelOne++)
-                {
-                    if (levelTwo < _index.names[levelOne].Length)
-                    {
-                        Current.FromRaw(_index.names[levelOne], levelTwo);
-                        int arrayIdx = levelTwo / (AnyObjectId.ObjectIdLength / 4) * 4;
-                        long offset = NB.DecodeUInt32(_index.offset32[levelOne], arrayIdx);
-                        if ((offset & IS_O64) != 0)
-                        {
-                            arrayIdx = (8 * (int)(offset & ~IS_O64));
-                            offset = NB.DecodeUInt64(_index.offset64, arrayIdx);
-                        }
-                        Current.Offset = offset;
-
-                        levelTwo += AnyObjectId.ObjectIdLength / 4;
-                        returnedNumber++;
-                        return true;
-                    }
-                   levelTwo = 0;
-                }
-                return false;                
-            }
-
-            public override void Reset()
-            {
-                returnedNumber = 0;
-                levelOne = 0;
-                levelTwo = 0;
-                Current = new MutableEntry();
-            }
-        }
-    }
-}
->>>>>>> 2e839a73
+		public override ObjectId GetObjectId(long nthPosition)
+		{
+			int levelOne = Array.BinarySearch(_fanoutTable, nthPosition + 1);
+			long lbase;
+			if (levelOne >= 0)
+			{
+				// If we hit the bucket exactly the item is in the bucket, or
+				// any bucket before it which has the same object count.
+				//
+				lbase = _fanoutTable[levelOne];
+				while (levelOne > 0 && lbase == _fanoutTable[levelOne - 1])
+				{
+					levelOne--;
+				}
+			}
+			else
+			{
+				// The item is in the bucket we would insert it into.
+				//
+				levelOne = -(levelOne + 1);
+			}
+
+			lbase = levelOne > 0 ? _fanoutTable[levelOne - 1] : 0;
+			var p = (int)(nthPosition - lbase);
+			int p4 = p << 2;
+			return ObjectId.FromRaw(_names[levelOne], p4 + p); // p * 5
+		}
+
+		public override long FindOffset(AnyObjectId objId)
+		{
+			int levelOne = objId.GetFirstByte();
+			int levelTwo = BinarySearchLevelTwo(objId, levelOne);
+			if (levelTwo == -1)
+			{
+				return -1;
+			}
+
+			long p = NB.DecodeUInt32(_offset32[levelOne], levelTwo << 2);
+			if ((p & IS_O64) != 0)
+			{
+				return NB.DecodeUInt64(_offset64, (8 * (int)(p & ~IS_O64)));
+			}
+
+			return p;
+		}
+
+		public override long FindCRC32(AnyObjectId objId)
+		{
+			int levelOne = objId.GetFirstByte();
+			int levelTwo = BinarySearchLevelTwo(objId, levelOne);
+			if (levelTwo == -1)
+			{
+				throw new MissingObjectException(objId.Copy(), ObjectType.Unknown);
+			}
+
+			return NB.DecodeUInt32(_crc32[levelOne], levelTwo << 2);
+		}
+
+		public override bool HasCRC32Support
+		{
+			get { return true; }
+		}
+
+		private int BinarySearchLevelTwo(AnyObjectId objId, int levelOne)
+		{
+			int[] data = _names[levelOne];
+			var high = (int)((uint)(_offset32[levelOne].Length) >> 2);
+			if (high == 0)
+			{
+				return -1;
+			}
+
+			int low = 0;
+			do
+			{
+				var mid = (int)((uint)(low + high) >> 1);
+				int mid4 = mid << 2;
+
+				int cmp = objId.CompareTo(data, mid4 + mid);
+				if (cmp < 0)
+				{
+					high = mid;
+				}
+				else if (cmp == 0)
+				{
+					return mid;
+				}
+				else
+				{
+					low = mid + 1;
+				}
+
+			} while (low < high);
+			return -1;
+		}
+
+		#region Nested Types
+
+		private class EntriesEnumeratorV2 : EntriesIterator
+		{
+			private readonly PackIndexV2 _index;
+			private int _levelOne;
+			private int _levelTwo;
+
+			public EntriesEnumeratorV2(PackIndexV2 index)
+			{
+				_index = index;
+			}
+
+			public override bool MoveNext()
+			{
+				for (; _levelOne < _index._names.Length; _levelOne++)
+				{
+					if (_levelTwo < _index._names[_levelOne].Length)
+					{
+						Current.FromRaw(_index._names[_levelOne], _levelTwo);
+						int arrayIdx = _levelTwo / (AnyObjectId.ObjectIdLength / 4) * 4;
+						long offset = NB.DecodeUInt32(_index._offset32[_levelOne], arrayIdx);
+						if ((offset & IS_O64) != 0)
+						{
+							arrayIdx = (8 * (int)(offset & ~IS_O64));
+							offset = NB.DecodeUInt64(_index._offset64, arrayIdx);
+						}
+						Current.Offset = offset;
+
+						_levelTwo += AnyObjectId.ObjectIdLength / 4;
+						returnedNumber++;
+						return true;
+					}
+					_levelTwo = 0;
+				}
+
+				return false;
+			}
+
+			public override void Reset()
+			{
+				returnedNumber = 0;
+				_levelOne = 0;
+				_levelTwo = 0;
+				Current = new MutableEntry();
+			}
+		}
+
+		#endregion
+	}
+}