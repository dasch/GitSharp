﻿/*
 * Copyright (C) 2008, Marek Zawirski <marek.zawirski@gmail.com>
 *
 * All rights reserved.
 *
 * Redistribution and use in source and binary forms, with or
 * without modification, are permitted provided that the following
 * conditions are met:
 *
 * - Redistributions of source code must retain the above copyright
 *   notice, this list of conditions and the following disclaimer.
 *
 * - Redistributions in binary form must reproduce the above
 *   copyright notice, this list of conditions and the following
 *   disclaimer in the documentation and/or other materials provided
 *   with the distribution.
 *
 * - Neither the name of the Git Development Community nor the
 *   names of its contributors may be used to endorse or promote
 *   products derived from this software without specific prior
 *   written permission.
 *
 * THIS SOFTWARE IS PROVIDED BY THE COPYRIGHT HOLDERS AND
 * CONTRIBUTORS "AS IS" AND ANY EXPRESS OR IMPLIED WARRANTIES,
 * INCLUDING, BUT NOT LIMITED TO, THE IMPLIED WARRANTIES
 * OF MERCHANTABILITY AND FITNESS FOR A PARTICULAR PURPOSE
 * ARE DISCLAIMED. IN NO EVENT SHALL THE COPYRIGHT OWNER OR
 * CONTRIBUTORS BE LIABLE FOR ANY DIRECT, INDIRECT, INCIDENTAL,
 * SPECIAL, EXEMPLARY, OR CONSEQUENTIAL DAMAGES (INCLUDING, BUT
 * NOT LIMITED TO, PROCUREMENT OF SUBSTITUTE GOODS OR SERVICES;
 * LOSS OF USE, DATA, OR PROFITS; OR BUSINESS INTERRUPTION) HOWEVER
 * CAUSED AND ON ANY THEORY OF LIABILITY, WHETHER IN CONTRACT,
 * STRICT LIABILITY, OR TORT (INCLUDING NEGLIGENCE OR OTHERWISE)
 * ARISING IN ANY WAY OUT OF THE USE OF THIS SOFTWARE, EVEN IF
 * ADVISED OF THE POSSIBILITY OF SUCH DAMAGE.
 */

using System;
using System.Collections.Generic;
using System.Diagnostics;
using System.IO;
using GitSharp.Exceptions;
using GitSharp.RevWalk;
using GitSharp.Transport;
using GitSharp.Util;
using ICSharpCode.SharpZipLib.Zip.Compression;

namespace GitSharp
{
	public class PackWriter
	{
		public const string COUNTING_OBJECTS_PROGRESS = "Counting objects";
		public const string SEARCHING_REUSE_PROGRESS = "Compressing objects";
		public const string WRITING_OBJECTS_PROGRESS = "Writing objects";
		public const bool DEFAULT_REUSE_DELTAS = true;
		public const bool DEFAULT_REUSE_OBJECTS = true;
		public const bool DEFAULT_DELTA_BASE_AS_OFFSET = false;
		public const int DEFAULT_MAX_DELTA_DEPTH = 50;

		private const int PackVersionGenerated = 2;
		
		private static List<ObjectToPack>[] CreateObjectsLists()
		{
			var ret = new List<ObjectToPack>[Constants.OBJ_TAG + 1];
			ret[0] = new List<ObjectToPack>();
			ret[Constants.OBJ_COMMIT] = new List<ObjectToPack>();
			ret[Constants.OBJ_TREE] = new List<ObjectToPack>();
			ret[Constants.OBJ_BLOB] = new List<ObjectToPack>();
			ret[Constants.OBJ_TAG] = new List<ObjectToPack>();
			return ret;
		}

		private readonly List<ObjectToPack>[] _objectsLists;
		private readonly ObjectIdSubclassMap<ObjectToPack> _objectsMap;
		private readonly ObjectIdSubclassMap<ObjectId> _edgeObjects;
		private readonly byte[] _buf;
		private readonly WindowCursor _windowCursor;
		private readonly Repository _db;
		private PackOutputStream _pos;
		private readonly Deflater _deflater;
		private readonly IProgressMonitor _initMonitor;
		private readonly IProgressMonitor _writeMonitor;
		private List<ObjectToPack> _sortedByName;
		private byte[] _packChecksum;
		private int _outputVersion;

		public PackWriter(Repository repo, IProgressMonitor monitor)
			: this(repo, monitor, monitor)
		{
		}

		public PackWriter(Repository repo, IProgressMonitor imonitor, IProgressMonitor wmonitor)
		{
			_objectsLists = CreateObjectsLists();
			_objectsMap = new ObjectIdSubclassMap<ObjectToPack>();
			_edgeObjects = new ObjectIdSubclassMap<ObjectId>();
			_buf = new byte[16384]; // 16 KB
			_windowCursor = new WindowCursor();

			IgnoreMissingUninteresting = true;
			MaxDeltaDepth = DEFAULT_MAX_DELTA_DEPTH;
			DeltaBaseAsOffset = DEFAULT_DELTA_BASE_AS_OFFSET;
			ReuseObjects = DEFAULT_REUSE_OBJECTS;
			ReuseDeltas = DEFAULT_REUSE_DELTAS;
			_db = repo;
			_initMonitor = imonitor;
			_writeMonitor = wmonitor;
			_deflater = new Deflater(_db.Config.getCore().getCompression());
			_outputVersion = repo.Config.getCore().getPackIndexVersion();
		}

		public bool ReuseDeltas { get; set; }
		public bool ReuseObjects { get; set; }
		public bool DeltaBaseAsOffset { get; set; }
		public int MaxDeltaDepth { get; set; }
		public bool Thin { get; set; }
		public bool IgnoreMissingUninteresting { get; set; }

		public void setIndexVersion(int version)
		{
			_outputVersion = version;
		}

		public int getObjectsNumber()
		{
			return _objectsMap.Count;
		}

		public void preparePack(IEnumerable<RevObject> objectsSource)
		{
			foreach (RevObject obj in objectsSource)
			{
				addObject(obj);
			}
		}

		public void preparePack<T>(IEnumerable<T> interestingObjects, IEnumerable<T> uninterestingObjects)
			where T : ObjectId
		{
			ObjectWalk walker = SetUpWalker(interestingObjects, uninterestingObjects);
			FindObjectsToPack(walker);
		}

		public bool willInclude(AnyObjectId id)
		{
			return _objectsMap.Get(id) != null;
		}

		public ObjectId computeName()
		{
			MessageDigest md = Constants.newMessageDigest();
			foreach (ObjectToPack otp in SortByName())
			{
				otp.copyRawTo(_buf, 0);
				md.Update(_buf, 0, Constants.OBJECT_ID_LENGTH);
			}
			return ObjectId.FromRaw(md.Digest());
		}

		public void writeIndex(Stream indexStream)
		{
			List<ObjectToPack> list = SortByName();

			PackIndexWriter iw = _outputVersion <= 0 ?
				PackIndexWriter.CreateOldestPossible(indexStream, list) :
				PackIndexWriter.CreateVersion(indexStream, _outputVersion);

			iw.Write(list, _packChecksum);
		}

		public void addObject(RevObject robject)
		{
			if (robject.has(RevFlag.UNINTERESTING))
			{
				_edgeObjects.Add(robject);
				Thin = true;
				return;
			}

			var otp = new ObjectToPack(robject, robject.Type);
			try
			{
				_objectsLists[robject.Type].Add(otp);
			}
			catch (IndexOutOfRangeException)
			{
				throw new IncorrectObjectTypeException(robject, "COMMIT nor TREE nor BLOB nor TAG");
			}
			_objectsMap.Add(otp);
		}

		public void writePack(Stream packStream)
		{
			if (ReuseDeltas || ReuseObjects)
			{
				SearchForReuse();
			}

			if (!(packStream is BufferedStream))
			{
				packStream = new BufferedStream(packStream);
			}

			_pos = new PackOutputStream(packStream);

			_writeMonitor.BeginTask(WRITING_OBJECTS_PROGRESS, getObjectsNumber());
			WriteHeader();
			WriteObjects();
			WriteChecksum();

			_pos.Flush();
			_windowCursor.Release();
			_writeMonitor.EndTask();
		}

		private List<ObjectToPack> SortByName()
		{
			if (_sortedByName == null)
			{
				_sortedByName = new List<ObjectToPack>(_objectsMap.Count);

				foreach (List<ObjectToPack> list in _objectsLists)
				{
					foreach (ObjectToPack otp in list)
					{
						_sortedByName.Add(otp);
					}
				}

				_sortedByName.Sort();
			}

			return _sortedByName;
		}

		private void SearchForReuse()
		{
			_initMonitor.BeginTask(SEARCHING_REUSE_PROGRESS, getObjectsNumber());
			var reuseLoaders = new List<PackedObjectLoader>();
			foreach (List<ObjectToPack> list in _objectsLists)
			{
				foreach (ObjectToPack otp in list)
				{
					if (_initMonitor.IsCancelled)
					{
						throw new IOException("Packing cancelled during objects writing.");
					}
					reuseLoaders.Clear();
					SearchForReuse(reuseLoaders, otp);
					_initMonitor.Update(1);
				}
			}

			_initMonitor.EndTask();
		}

		private void SearchForReuse(ICollection<PackedObjectLoader> reuseLoaders, ObjectToPack otp)
		{
			_db.OpenObjectInAllPacks(otp, reuseLoaders, _windowCursor);

			if (ReuseDeltas)
			{
				SelectDeltaReuseForObject(otp, reuseLoaders);
			}

			if (ReuseObjects && !otp.HasReuseLoader)
			{
				SelectObjectReuseForObject(otp, reuseLoaders);
			}
		}

		private void SelectDeltaReuseForObject(ObjectToPack otp, IEnumerable<PackedObjectLoader> loaders)
		{
			PackedObjectLoader bestLoader = null;
			ObjectId bestBase = null;

			foreach (PackedObjectLoader loader in loaders)
			{
				ObjectId idBase = loader.DeltaBase;
				if (idBase == null) continue;
				ObjectToPack otpBase = _objectsMap.Get(idBase);

				if ((otpBase != null || (Thin && _edgeObjects.Get(idBase) != null)) && IsBetterDeltaReuseLoader(bestLoader, loader))
				{
					bestLoader = loader;
					bestBase = (otpBase ?? idBase);
				}
			}

			if (bestLoader == null) return;

			otp.SetReuseLoader(bestLoader);
			otp.DeltaBaseId = bestBase;
		}

		private static bool IsBetterDeltaReuseLoader(PackedObjectLoader currentLoader, PackedObjectLoader loader)
		{
			if (currentLoader == null) return true;

			if (loader.RawSize < currentLoader.RawSize) return true;

			return loader.RawSize == currentLoader.RawSize &&
				loader.SupportsFastCopyRawData &&
				!currentLoader.SupportsFastCopyRawData;
		}

		private static void SelectObjectReuseForObject(ObjectToPack otp, IEnumerable<PackedObjectLoader> loaders)
		{
			foreach (PackedObjectLoader loader in loaders)
			{
				if (!(loader is WholePackedObjectLoader)) continue;

				otp.SetReuseLoader(loader);
				return;
			}
		}

		private void WriteHeader()
		{
			Array.Copy(Constants.PACK_SIGNATURE, 0, _buf, 0, 4);
			NB.encodeInt32(_buf, 4, PackVersionGenerated);
			NB.encodeInt32(_buf, 8, getObjectsNumber());
			_pos.Write(_buf, 0, 12);
		}

		private void WriteObjects()
		{
			foreach (List<ObjectToPack> list in _objectsLists)
			{
				foreach (ObjectToPack otp in list)
				{
					if (_writeMonitor.IsCancelled)
					{
						throw new IOException("Packing cancelled during objects writing");
					}

					if (!otp.IsWritten)
					{
						WriteObject(otp);
					}
				}
			}
		}

		private void WriteObject(ObjectToPack otp)
		{
			otp.MarkWantWrite();
			if (otp.IsDeltaRepresentation)
			{
				ObjectToPack deltaBase = otp.DeltaBase;
				Debug.Assert(deltaBase != null || Thin);
				if (deltaBase != null && !deltaBase.IsWritten)
				{
					if (deltaBase.WantWrite)
					{
						otp.ClearDeltaBase();
						otp.DisposeLoader();
					}
					else
					{
						WriteObject(deltaBase);
					}
				}
			}

			Debug.Assert(!otp.IsWritten);

			_pos.resetCRC32();
			otp.Offset = _pos.Length;

			PackedObjectLoader reuse = Open(otp);
			if (reuse != null)
			{
				try
				{
					if (otp.IsDeltaRepresentation)
					{
						WriteDeltaObjectReuse(otp, reuse);
					}
					else
					{
						WriteObjectHeader(otp.Type, reuse.Size);
						reuse.CopyRawData(_pos, _buf, _windowCursor);
					}
				}
				finally
				{
					reuse.endCopyRawData();
				}
			}
			else if (otp.IsDeltaRepresentation)
			{
				throw new IOException("creating deltas is not implemented");
			}
			else
			{
				WriteWholeObjectDeflate(otp);
			}
			otp.CRC = _pos.getCRC32();
			_writeMonitor.Update(1);
		}

		private PackedObjectLoader Open(ObjectToPack otp)
		{
			while (true)
			{
				PackedObjectLoader reuse = otp.UseLoader();
				if (reuse == null) return null;

				try
				{
					reuse.beginCopyRawData();
					return reuse;
				}
				catch (IOException)
				{
					otp.ClearDeltaBase();
					SearchForReuse(new List<PackedObjectLoader>(), otp);
					continue;
				}
			}
		}

		private void WriteWholeObjectDeflate(ObjectToPack otp)
		{
			ObjectLoader loader = _db.OpenObject(_windowCursor, otp);
			byte[] data = loader.CachedBytes;
			WriteObjectHeader(otp.Type, data.Length);
			_deflater.Reset();
			_deflater.SetInput(data, 0, data.Length);
			_deflater.Finish();
			do
			{
				int n = _deflater.Deflate(_buf, 0, _buf.Length);
				if (n > 0)
				{
					_pos.Write(_buf, 0, n);
				}
			} while (!_deflater.IsFinished);
		}

		private void WriteDeltaObjectReuse(ObjectToPack otp, PackedObjectLoader reuse)
		{
			if (DeltaBaseAsOffset && otp.DeltaBase != null)
			{
				WriteObjectHeader(Constants.OBJ_OFS_DELTA, reuse.RawSize);

				ObjectToPack deltaBase = otp.DeltaBase;
				long offsetDiff = otp.Offset - deltaBase.Offset;
				int localPos = _buf.Length - 1;
				_buf[localPos] = (byte)(offsetDiff & 0x7F);
				while ((offsetDiff >>= 7) > 0)
				{
					_buf[--localPos] = (byte)(0x80 | (--offsetDiff & 0x7F));
				}

				_pos.Write(_buf, localPos, _buf.Length - localPos);
			}
			else
			{
				WriteObjectHeader(Constants.OBJ_REF_DELTA, reuse.RawSize);
				otp.DeltaBaseId.copyRawTo(_buf, 0);
				_pos.Write(_buf, 0, Constants.OBJECT_ID_LENGTH);
			}

			reuse.CopyRawData(_pos, _buf, _windowCursor);
		}

		private void WriteObjectHeader(int objectType, long dataLength)
		{
			var nextLength = (long)(((ulong)dataLength) >> 4);
			int size = 0;
			_buf[size++] = (byte)((nextLength > 0 ? (byte)0x80 : (byte)0x00) | (byte)(objectType << 4) | (byte)(dataLength & 0x0F));
			dataLength = nextLength;
			while (dataLength > 0)
			{
				nextLength = (long)(((ulong)nextLength) >> 7);
				_buf[size++] = (byte)((nextLength > 0 ? (byte)0x80 : (byte)0x00) | (byte)(dataLength & 0x7F));
				dataLength = nextLength;
			}
			_pos.Write(_buf, 0, size);
		}

		private void WriteChecksum()
		{
			_packChecksum = _pos.getDigest();
			_pos.Write(_packChecksum, 0, _packChecksum.Length);
		}

		private ObjectWalk SetUpWalker<T>(IEnumerable<T> interestingObjects, IEnumerable<T> uninterestingObjects)
			where T : ObjectId
		{
			var walker = new ObjectWalk(_db);
			walker.sort(RevSort.Strategy.TOPO);
			walker.sort(RevSort.Strategy.COMMIT_TIME_DESC, true);

			if (Thin)
			{
				walker.sort(RevSort.Strategy.BOUNDARY, true);
			}

			foreach (T id in interestingObjects)
			{
				RevObject o = walker.parseAny(id);
				walker.markStart(o);
			}

			if (uninterestingObjects != null)
			{
				foreach (T id in uninterestingObjects)
				{
					RevObject o;
					try
					{
						o = walker.parseAny(id);
					}
					catch (MissingObjectException)
					{
						if (IgnoreMissingUninteresting) continue;
						throw;
					}
					walker.markUninteresting(o);
				}
			}

			return walker;
		}

		private void FindObjectsToPack(ObjectWalk walker)
		{
			// [caytchen] TODO: IProgressMonitor.UNKNOWN constant!
			_initMonitor.BeginTask(COUNTING_OBJECTS_PROGRESS, -1);
			RevObject o;

			while ((o = walker.next()) != null)
			{
				addObject(o);
<<<<<<< HEAD
=======
				o.Dispose();
>>>>>>> e85cf42e
				_initMonitor.Update(1);
			}
			while ((o = walker.nextObject()) != null)
			{
				addObject(o);
<<<<<<< HEAD
=======
				o.Dispose();
>>>>>>> e85cf42e
				_initMonitor.Update(1);
			}
			_initMonitor.EndTask();
		}

		#region Nested Types

		class ObjectToPack : PackedObjectInfo
		{
			private PackedObjectLoader _reuseLoader;
			private int _flags;

			public ObjectToPack(AnyObjectId src, int type)
				: base(src)
			{
				_flags |= type << 1;
			}

			public ObjectId DeltaBaseId { get; set; }

			public ObjectToPack DeltaBase
			{
				get
				{
					if (DeltaBaseId is ObjectToPack) return (ObjectToPack)DeltaBaseId;
					return null;
				}
			}

			public bool IsDeltaRepresentation
			{
				get { return DeltaBaseId != null; }
			}

			public bool IsWritten
			{
				get { return Offset != 0; }
			}

			public bool HasReuseLoader
			{
				get { return _reuseLoader != null; }
			}

			public int Type
			{
				get { return (_flags >> 1) & 0x7; }
			}
			/*
			public int DeltaDepth
			{
				get { return (int)(((uint)_flags) >> 4); }
			}
			*/
			public bool WantWrite
			{
				get { return (_flags & 1) == 1; }
			}

			public void DisposeLoader()
			{
				_reuseLoader = null;
			}

			public void ClearDeltaBase()
			{
				DeltaBaseId = null;
			}

			public PackedObjectLoader UseLoader()
			{
				PackedObjectLoader r = _reuseLoader;
				_reuseLoader = null;
				return r;
			}

			public void SetReuseLoader(PackedObjectLoader reuseLoader)
			{
				_reuseLoader = reuseLoader;
			}

			public void MarkWantWrite()
			{
				_flags |= 1;
			}
		}

		#endregion
	}
}<|MERGE_RESOLUTION|>--- conflicted
+++ resolved
@@ -149,7 +149,7 @@
 		public ObjectId computeName()
 		{
 			MessageDigest md = Constants.newMessageDigest();
-			foreach (ObjectToPack otp in SortByName())
+			foreach (ObjectToPack otp in sortByName())
 			{
 				otp.copyRawTo(_buf, 0);
 				md.Update(_buf, 0, Constants.OBJECT_ID_LENGTH);
@@ -159,7 +159,7 @@
 
 		public void writeIndex(Stream indexStream)
 		{
-			List<ObjectToPack> list = SortByName();
+			List<ObjectToPack> list = sortByName();
 
 			PackIndexWriter iw = _outputVersion <= 0 ?
 				PackIndexWriter.CreateOldestPossible(indexStream, list) :
@@ -168,25 +168,24 @@
 			iw.Write(list, _packChecksum);
 		}
 
-		public void addObject(RevObject robject)
-		{
-			if (robject.has(RevFlag.UNINTERESTING))
-			{
-				_edgeObjects.Add(robject);
-				Thin = true;
-				return;
-			}
-
-			var otp = new ObjectToPack(robject, robject.Type);
-			try
-			{
-				_objectsLists[robject.Type].Add(otp);
-			}
-			catch (IndexOutOfRangeException)
-			{
-				throw new IncorrectObjectTypeException(robject, "COMMIT nor TREE nor BLOB nor TAG");
-			}
-			_objectsMap.Add(otp);
+		private List<ObjectToPack> sortByName()
+		{
+			if (_sortedByName == null)
+			{
+				_sortedByName = new List<ObjectToPack>(_objectsMap.Count);
+
+				foreach (List<ObjectToPack> list in _objectsLists)
+				{
+					foreach (ObjectToPack otp in list)
+					{
+						_sortedByName.Add(otp);
+					}
+				}
+
+				_sortedByName.Sort();
+			}
+
+			return _sortedByName;
 		}
 
 		public void writePack(Stream packStream)
@@ -211,26 +210,6 @@
 			_pos.Flush();
 			_windowCursor.Release();
 			_writeMonitor.EndTask();
-		}
-
-		private List<ObjectToPack> SortByName()
-		{
-			if (_sortedByName == null)
-			{
-				_sortedByName = new List<ObjectToPack>(_objectsMap.Count);
-
-				foreach (List<ObjectToPack> list in _objectsLists)
-				{
-					foreach (ObjectToPack otp in list)
-					{
-						_sortedByName.Add(otp);
-					}
-				}
-
-				_sortedByName.Sort();
-			}
-
-			return _sortedByName;
 		}
 
 		private void SearchForReuse()
@@ -535,22 +514,35 @@
 			while ((o = walker.next()) != null)
 			{
 				addObject(o);
-<<<<<<< HEAD
-=======
-				o.Dispose();
->>>>>>> e85cf42e
 				_initMonitor.Update(1);
 			}
 			while ((o = walker.nextObject()) != null)
 			{
 				addObject(o);
-<<<<<<< HEAD
-=======
-				o.Dispose();
->>>>>>> e85cf42e
 				_initMonitor.Update(1);
 			}
 			_initMonitor.EndTask();
+		}
+
+		public void addObject(RevObject robject)
+		{
+			if (robject.has(RevFlag.UNINTERESTING))
+			{
+				_edgeObjects.Add(robject);
+				Thin = true;
+				return;
+			}
+
+			var otp = new ObjectToPack(robject, robject.Type);
+			try
+			{
+				_objectsLists[robject.Type].Add(otp);
+			}
+			catch (IndexOutOfRangeException)
+			{
+				throw new IncorrectObjectTypeException(robject, "COMMIT nor TREE nor BLOB nor TAG");
+			}
+			_objectsMap.Add(otp);
 		}
 
 		#region Nested Types
