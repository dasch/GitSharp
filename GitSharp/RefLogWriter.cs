<<<<<<< HEAD
/*
 * Copyright (C) 2007, Dave Watson <dwatson@mimvista.com>
 * Copyright (C) 2007, Robin Rosenberg <robin.rosenberg@dewire.com>
 * Copyright (C) 2006, Shawn O. Pearce <spearce@spearce.org>
 * Copyright (C) 2008, Kevin Thompson <kevin.thompson@theautomaters.com>
 * Copyright (C) 2009, Henon <meinrad.recheis@gmail.com>
 *
 * All rights reserved.
 *
 * Redistribution and use in source and binary forms, with or
 * without modification, are permitted provided that the following
 * conditions are met:
 *
 * - Redistributions of source code must retain the above copyright
 *   notice, this list of conditions and the following disclaimer.
 *
 * - Redistributions in binary form must reproduce the above
 *   copyright notice, this list of conditions and the following
 *   disclaimer in the documentation and/or other materials provided
 *   with the distribution.
 *
 * - Neither the name of the Git Development Community nor the
 *   names of its contributors may be used to endorse or promote
 *   products derived from this software without specific prior
 *   written permission.
 *
 * THIS SOFTWARE IS PROVIDED BY THE COPYRIGHT HOLDERS AND
 * CONTRIBUTORS "AS IS" AND ANY EXPRESS OR IMPLIED WARRANTIES,
 * INCLUDING, BUT NOT LIMITED TO, THE IMPLIED WARRANTIES
 * OF MERCHANTABILITY AND FITNESS FOR A PARTICULAR PURPOSE
 * ARE DISCLAIMED. IN NO EVENT SHALL THE COPYRIGHT OWNER OR
 * CONTRIBUTORS BE LIABLE FOR ANY DIRECT, INDIRECT, INCIDENTAL,
 * SPECIAL, EXEMPLARY, OR CONSEQUENTIAL DAMAGES (INCLUDING, BUT
 * NOT LIMITED TO, PROCUREMENT OF SUBSTITUTE GOODS OR SERVICES;
 * LOSS OF USE, DATA, OR PROFITS; OR BUSINESS INTERRUPTION) HOWEVER
 * CAUSED AND ON ANY THEORY OF LIABILITY, WHETHER IN CONTRACT,
 * STRICT LIABILITY, OR TORT (INCLUDING NEGLIGENCE OR OTHERWISE)
 * ARISING IN ANY WAY OUT OF THE USE OF THIS SOFTWARE, EVEN IF
 * ADVISED OF THE POSSIBILITY OF SUCH DAMAGE.
 */

using System;
using System.IO;
using System.Text;
using System.Threading;
using GitSharp.Util;

namespace GitSharp
{
	public static class RefLogWriter
	{
		internal static void append(RefUpdate u, String msg)
		{
			ObjectId oldId = u.OldObjectId;
			ObjectId newId = u.NewObjectId;
			Repository db = u.Repository;
			PersonIdent ident = u.RefLogIdent;

			AppendOneRecord(oldId, newId, ident, msg, db, u.Name);
		}

		internal static void append(RefRename refRename, String msg)
		{
			ObjectId id = refRename.ObjectId;
			Repository db = refRename.Repository;
			PersonIdent ident = refRename.RefLogIdent;
			AppendOneRecord(id, id, ident, msg, db, refRename.ToName);
		}

		internal static void renameTo(Repository db, RefUpdate from, RefUpdate to) 
		{
			var logdir = new DirectoryInfo(Path.Combine(db.Directory.FullName, Constants.LOGS));
			var reflogFrom = new FileInfo(Path.Combine(logdir.FullName, from.Name));
			if (!reflogFrom.Exists) return;

			var reflogTo = new FileInfo(Path.Combine(logdir.FullName, to.Name));
			var reflogToDir = reflogTo.Directory;
			var tmp = new FileInfo(Path.Combine(logdir.FullName, "tmp-renamed-log.." + Thread.CurrentThread.ManagedThreadId));
			if (!reflogFrom.RenameTo(tmp.FullName))
			{
				throw new IOException("Cannot rename " + reflogFrom + " to (" + tmp + ")" + reflogTo);
			}

			RefUpdate.DeleteEmptyDir(reflogFrom.Directory, RefUpdate.Count(from.Name, '/'));
			if (reflogToDir != null && !reflogToDir.Exists) 
			{
				try { reflogToDir.Create(); }
				catch(IOException)
				{
					throw new IOException("Cannot create directory " + reflogToDir);
				}
			}

			if (!tmp.RenameTo(reflogTo.FullName))
			{
				throw new IOException("Cannot rename (" + tmp + ")" + reflogFrom + " to " + reflogTo);
			}
		}

		private static void AppendOneRecord(ObjectId oldId, ObjectId newId, PersonIdent ident, String msg, Repository db, String refName)
		{
			ident = ident == null ? new PersonIdent(db) : new PersonIdent(ident);

			var r = new StringBuilder();
			r.Append(ObjectId.ToString(oldId));
			r.Append(' ');
			r.Append(ObjectId.ToString(newId));
			r.Append(' ');
			r.Append(ident.ToExternalString());
			r.Append('\t');
			r.Append(msg);
			r.Append('\n');

			byte[] rec = Constants.encode(r.ToString());
			var logdir = new DirectoryInfo(db.Directory + "/" + Constants.LOGS);
			var reflog = new DirectoryInfo(logdir + "/" + refName);
			var refdir = reflog.Parent;

			if (refdir != null)
			{
				refdir.Create();
				if (!refdir.Exists)
				{
					throw new IOException("Cannot create directory " + refdir);
				}
			}

			using (var @out = new FileStream(reflog.FullName, System.IO.FileMode.OpenOrCreate, FileAccess.Write))
			{
				try
				{
					@out.Write(rec, 0, rec.Length);
				}
				finally
				{
					@out.Close();
				}
			}
		}


		/**
		 * Writes reflog entry for ref specified by refName
		 * 
		 * @param repo
		 *            repository to use
		 * @param oldCommit
		 *            previous commit
		 * @param commit
		 *            new commit
		 * @param message
		 *            reflog message
		 * @param refName
		 *            full ref name         
		 */
		public static void WriteReflog(Repository repo, ObjectId oldCommit, ObjectId commit, string message, string refName)
		{
			string entry = BuildReflogString(repo, oldCommit, commit, message);

			DirectoryInfo directory = repo.Directory;

			FileInfo reflogfile = PathUtil.CombineFilePath(directory, "logs/" + refName);
			DirectoryInfo reflogdir = reflogfile.Directory;
			if (!reflogdir.Exists)
			{
				try
				{
					reflogdir.Create();
				}
				catch (Exception)
				{
					throw new IOException("Cannot create directory " + reflogdir);
				}
			}
			
			var writer = new StreamWriter(reflogfile.OpenWrite());
			writer.WriteLine(entry);
			writer.Close();
		}

		private static string BuildReflogString(Repository repo, ObjectId oldCommit, ObjectId commit, string message)
		{
			var me = new PersonIdent(repo);
			string initial = string.Empty;

			if (oldCommit == null)
			{
				oldCommit = ObjectId.ZeroId;
				initial = " (initial)";
			}
			
			string s = oldCommit + " " + commit + " "
					+ me.ToExternalString() + "\t" + message + initial;

			return s;
		}
	}
=======
﻿/*
 * Copyright (C) 2007, Dave Watson <dwatson@mimvista.com>
 * Copyright (C) 2007, Robin Rosenberg <robin.rosenberg@dewire.com>
 * Copyright (C) 2006, Shawn O. Pearce <spearce@spearce.org>
 * Copyright (C) 2008, Kevin Thompson <kevin.thompson@theautomaters.com>
 * Copyright (C) 2009, Henon <meinrad.recheis@gmail.com>
 *
 * All rights reserved.
 *
 * Redistribution and use in source and binary forms, with or
 * without modification, are permitted provided that the following
 * conditions are met:
 *
 * - Redistributions of source code must retain the above copyright
 *   notice, this list of conditions and the following disclaimer.
 *
 * - Redistributions in binary form must reproduce the above
 *   copyright notice, this list of conditions and the following
 *   disclaimer in the documentation and/or other materials provided
 *   with the distribution.
 *
 * - Neither the name of the Git Development Community nor the
 *   names of its contributors may be used to endorse or promote
 *   products derived from this software without specific prior
 *   written permission.
 *
 * THIS SOFTWARE IS PROVIDED BY THE COPYRIGHT HOLDERS AND
 * CONTRIBUTORS "AS IS" AND ANY EXPRESS OR IMPLIED WARRANTIES,
 * INCLUDING, BUT NOT LIMITED TO, THE IMPLIED WARRANTIES
 * OF MERCHANTABILITY AND FITNESS FOR A PARTICULAR PURPOSE
 * ARE DISCLAIMED. IN NO EVENT SHALL THE COPYRIGHT OWNER OR
 * CONTRIBUTORS BE LIABLE FOR ANY DIRECT, INDIRECT, INCIDENTAL,
 * SPECIAL, EXEMPLARY, OR CONSEQUENTIAL DAMAGES (INCLUDING, BUT
 * NOT LIMITED TO, PROCUREMENT OF SUBSTITUTE GOODS OR SERVICES;
 * LOSS OF USE, DATA, OR PROFITS; OR BUSINESS INTERRUPTION) HOWEVER
 * CAUSED AND ON ANY THEORY OF LIABILITY, WHETHER IN CONTRACT,
 * STRICT LIABILITY, OR TORT (INCLUDING NEGLIGENCE OR OTHERWISE)
 * ARISING IN ANY WAY OUT OF THE USE OF THIS SOFTWARE, EVEN IF
 * ADVISED OF THE POSSIBILITY OF SUCH DAMAGE.
 */

using System;
using System.IO;
using System.Text;
using System.Threading;

namespace GitSharp
{
	/// <summary>
	/// Utility class to work with reflog files
	/// </summary>
	public static class RefLogWriter
	{
		internal static void append(RefUpdate u, string msg)
		{
			ObjectId oldId = u.OldObjectId;
			ObjectId newId = u.NewObjectId;
			Repository db = u.Repository;
			PersonIdent ident = u.RefLogIdent;

			AppendOneRecord(oldId, newId, ident, msg, db, u.Name);

			if (!u.Name.Equals(u.OriginalName))
			{
				AppendOneRecord(oldId, newId, ident, msg, db, u.OriginalName);
			}
		}

		internal static void append(RefRename refRename, string logName, string msg)
		{
			ObjectId id = refRename.ObjectId;
			Repository db = refRename.Repository;
			PersonIdent ident = refRename.RefLogIdent;
			AppendOneRecord(id, id, ident, msg, db, logName);
		}

		internal static void renameTo(Repository db, RefUpdate from, RefUpdate to)
		{
			var logdir = new DirectoryInfo(Path.Combine(db.Directory.FullName, Constants.LOGS));
			var reflogFrom = new FileInfo(Path.Combine(logdir.FullName, from.Name));
			if (!reflogFrom.Exists) return;

			var reflogTo = new FileInfo(Path.Combine(logdir.FullName, to.Name));
			var reflogToDir = reflogTo.Directory;
			var tmp = new FileInfo(Path.Combine(logdir.FullName, "tmp-renamed-log.." + Thread.CurrentThread.ManagedThreadId));
			if (!reflogFrom.RenameTo(tmp.FullName))
			{
				throw new IOException("Cannot rename " + reflogFrom + " to (" + tmp + ")" + reflogTo);
			}

			RefUpdate.DeleteEmptyDir(reflogFrom.Directory, RefUpdate.Count(from.Name, '/'));
			if (reflogToDir != null && !reflogToDir.Exists)
			{
				try { reflogToDir.Create(); }
				catch(IOException)
				{
					throw new IOException("Cannot create directory " + reflogToDir);
				}
			}

			if (!tmp.RenameTo(reflogTo.FullName))
			{
				throw new IOException("Cannot rename (" + tmp + ")" + reflogFrom + " to " + reflogTo);
			}
		}

		private static void AppendOneRecord(ObjectId oldId, ObjectId newId, PersonIdent ident, string msg, Repository db, string refName)
		{
			ident = ident == null ? new PersonIdent(db) : new PersonIdent(ident);

			var r = new StringBuilder();
			r.Append(ObjectId.ToString(oldId));
			r.Append(' ');
			r.Append(ObjectId.ToString(newId));
			r.Append(' ');
			r.Append(ident.ToExternalString());
			r.Append('\t');
			r.Append(msg);
			r.Append('\n');

			byte[] rec = Constants.encode(r.ToString());
			var logdir = new DirectoryInfo(Path.Combine(db.Directory.FullName, Constants.LOGS));
			var reflog = new DirectoryInfo(Path.Combine(logdir.FullName, refName));

			var refdir = reflog.Parent;
			if (refdir != null)
			{
				refdir.Create();
				if (!refdir.Exists)
				{
					throw new IOException("Cannot create directory " + refdir);
				}
			}

			using (var @out = new FileStream(reflog.FullName, System.IO.FileMode.OpenOrCreate, FileAccess.Write))
			{
				try
				{
					@out.Write(rec, 0, rec.Length);
				}
				finally
				{
					@out.Close();
				}
			}
		}

		///	<summary>
		/// Writes reflog entry for ref specified by refName
		///	</summary>
		///	<param name="repo">Repository to use.</param>
		///	<param name="oldCommit">Previous commit.</param>
		///	<param name="commit">New commit.</param>
		///	<param name="message">Reflog message</param>
		///	<param name="refName">Full ref name</param>
		///	<exception cref="IOException"></exception>
		//[Obsolete("Rely upon RefUpdate's automatic logging instead.")]
		public static void WriteReflog(Repository repo, ObjectId oldCommit, ObjectId commit, string message, string refName)
		{
			AppendOneRecord(oldCommit, commit, null, message, repo, refName);
		}
	}
>>>>>>> 0a2b9909
}<|MERGE_RESOLUTION|>--- conflicted
+++ resolved
@@ -1,349 +1,151 @@
-<<<<<<< HEAD
-/*
- * Copyright (C) 2007, Dave Watson <dwatson@mimvista.com>
- * Copyright (C) 2007, Robin Rosenberg <robin.rosenberg@dewire.com>
- * Copyright (C) 2006, Shawn O. Pearce <spearce@spearce.org>
- * Copyright (C) 2008, Kevin Thompson <kevin.thompson@theautomaters.com>
- * Copyright (C) 2009, Henon <meinrad.recheis@gmail.com>
- *
- * All rights reserved.
- *
- * Redistribution and use in source and binary forms, with or
- * without modification, are permitted provided that the following
- * conditions are met:
- *
- * - Redistributions of source code must retain the above copyright
- *   notice, this list of conditions and the following disclaimer.
- *
- * - Redistributions in binary form must reproduce the above
- *   copyright notice, this list of conditions and the following
- *   disclaimer in the documentation and/or other materials provided
- *   with the distribution.
- *
- * - Neither the name of the Git Development Community nor the
- *   names of its contributors may be used to endorse or promote
- *   products derived from this software without specific prior
- *   written permission.
- *
- * THIS SOFTWARE IS PROVIDED BY THE COPYRIGHT HOLDERS AND
- * CONTRIBUTORS "AS IS" AND ANY EXPRESS OR IMPLIED WARRANTIES,
- * INCLUDING, BUT NOT LIMITED TO, THE IMPLIED WARRANTIES
- * OF MERCHANTABILITY AND FITNESS FOR A PARTICULAR PURPOSE
- * ARE DISCLAIMED. IN NO EVENT SHALL THE COPYRIGHT OWNER OR
- * CONTRIBUTORS BE LIABLE FOR ANY DIRECT, INDIRECT, INCIDENTAL,
- * SPECIAL, EXEMPLARY, OR CONSEQUENTIAL DAMAGES (INCLUDING, BUT
- * NOT LIMITED TO, PROCUREMENT OF SUBSTITUTE GOODS OR SERVICES;
- * LOSS OF USE, DATA, OR PROFITS; OR BUSINESS INTERRUPTION) HOWEVER
- * CAUSED AND ON ANY THEORY OF LIABILITY, WHETHER IN CONTRACT,
- * STRICT LIABILITY, OR TORT (INCLUDING NEGLIGENCE OR OTHERWISE)
- * ARISING IN ANY WAY OUT OF THE USE OF THIS SOFTWARE, EVEN IF
- * ADVISED OF THE POSSIBILITY OF SUCH DAMAGE.
- */
-
-using System;
-using System.IO;
-using System.Text;
-using System.Threading;
-using GitSharp.Util;
-
-namespace GitSharp
-{
-	public static class RefLogWriter
-	{
-		internal static void append(RefUpdate u, String msg)
-		{
-			ObjectId oldId = u.OldObjectId;
-			ObjectId newId = u.NewObjectId;
-			Repository db = u.Repository;
-			PersonIdent ident = u.RefLogIdent;
-
-			AppendOneRecord(oldId, newId, ident, msg, db, u.Name);
-		}
-
-		internal static void append(RefRename refRename, String msg)
-		{
-			ObjectId id = refRename.ObjectId;
-			Repository db = refRename.Repository;
-			PersonIdent ident = refRename.RefLogIdent;
-			AppendOneRecord(id, id, ident, msg, db, refRename.ToName);
-		}
-
-		internal static void renameTo(Repository db, RefUpdate from, RefUpdate to) 
-		{
-			var logdir = new DirectoryInfo(Path.Combine(db.Directory.FullName, Constants.LOGS));
-			var reflogFrom = new FileInfo(Path.Combine(logdir.FullName, from.Name));
-			if (!reflogFrom.Exists) return;
-
-			var reflogTo = new FileInfo(Path.Combine(logdir.FullName, to.Name));
-			var reflogToDir = reflogTo.Directory;
-			var tmp = new FileInfo(Path.Combine(logdir.FullName, "tmp-renamed-log.." + Thread.CurrentThread.ManagedThreadId));
-			if (!reflogFrom.RenameTo(tmp.FullName))
-			{
-				throw new IOException("Cannot rename " + reflogFrom + " to (" + tmp + ")" + reflogTo);
-			}
-
-			RefUpdate.DeleteEmptyDir(reflogFrom.Directory, RefUpdate.Count(from.Name, '/'));
-			if (reflogToDir != null && !reflogToDir.Exists) 
-			{
-				try { reflogToDir.Create(); }
-				catch(IOException)
-				{
-					throw new IOException("Cannot create directory " + reflogToDir);
-				}
-			}
-
-			if (!tmp.RenameTo(reflogTo.FullName))
-			{
-				throw new IOException("Cannot rename (" + tmp + ")" + reflogFrom + " to " + reflogTo);
-			}
-		}
-
-		private static void AppendOneRecord(ObjectId oldId, ObjectId newId, PersonIdent ident, String msg, Repository db, String refName)
-		{
-			ident = ident == null ? new PersonIdent(db) : new PersonIdent(ident);
-
-			var r = new StringBuilder();
-			r.Append(ObjectId.ToString(oldId));
-			r.Append(' ');
-			r.Append(ObjectId.ToString(newId));
-			r.Append(' ');
-			r.Append(ident.ToExternalString());
-			r.Append('\t');
-			r.Append(msg);
-			r.Append('\n');
-
-			byte[] rec = Constants.encode(r.ToString());
-			var logdir = new DirectoryInfo(db.Directory + "/" + Constants.LOGS);
-			var reflog = new DirectoryInfo(logdir + "/" + refName);
-			var refdir = reflog.Parent;
-
-			if (refdir != null)
-			{
-				refdir.Create();
-				if (!refdir.Exists)
-				{
-					throw new IOException("Cannot create directory " + refdir);
-				}
-			}
-
-			using (var @out = new FileStream(reflog.FullName, System.IO.FileMode.OpenOrCreate, FileAccess.Write))
-			{
-				try
-				{
-					@out.Write(rec, 0, rec.Length);
-				}
-				finally
-				{
-					@out.Close();
-				}
-			}
-		}
-
-
-		/**
-		 * Writes reflog entry for ref specified by refName
-		 * 
-		 * @param repo
-		 *            repository to use
-		 * @param oldCommit
-		 *            previous commit
-		 * @param commit
-		 *            new commit
-		 * @param message
-		 *            reflog message
-		 * @param refName
-		 *            full ref name         
-		 */
-		public static void WriteReflog(Repository repo, ObjectId oldCommit, ObjectId commit, string message, string refName)
-		{
-			string entry = BuildReflogString(repo, oldCommit, commit, message);
-
-			DirectoryInfo directory = repo.Directory;
-
-			FileInfo reflogfile = PathUtil.CombineFilePath(directory, "logs/" + refName);
-			DirectoryInfo reflogdir = reflogfile.Directory;
-			if (!reflogdir.Exists)
-			{
-				try
-				{
-					reflogdir.Create();
-				}
-				catch (Exception)
-				{
-					throw new IOException("Cannot create directory " + reflogdir);
-				}
-			}
-			
-			var writer = new StreamWriter(reflogfile.OpenWrite());
-			writer.WriteLine(entry);
-			writer.Close();
-		}
-
-		private static string BuildReflogString(Repository repo, ObjectId oldCommit, ObjectId commit, string message)
-		{
-			var me = new PersonIdent(repo);
-			string initial = string.Empty;
-
-			if (oldCommit == null)
-			{
-				oldCommit = ObjectId.ZeroId;
-				initial = " (initial)";
-			}
-			
-			string s = oldCommit + " " + commit + " "
-					+ me.ToExternalString() + "\t" + message + initial;
-
-			return s;
-		}
-	}
-=======
-﻿/*
- * Copyright (C) 2007, Dave Watson <dwatson@mimvista.com>
- * Copyright (C) 2007, Robin Rosenberg <robin.rosenberg@dewire.com>
- * Copyright (C) 2006, Shawn O. Pearce <spearce@spearce.org>
- * Copyright (C) 2008, Kevin Thompson <kevin.thompson@theautomaters.com>
- * Copyright (C) 2009, Henon <meinrad.recheis@gmail.com>
- *
- * All rights reserved.
- *
- * Redistribution and use in source and binary forms, with or
- * without modification, are permitted provided that the following
- * conditions are met:
- *
- * - Redistributions of source code must retain the above copyright
- *   notice, this list of conditions and the following disclaimer.
- *
- * - Redistributions in binary form must reproduce the above
- *   copyright notice, this list of conditions and the following
- *   disclaimer in the documentation and/or other materials provided
- *   with the distribution.
- *
- * - Neither the name of the Git Development Community nor the
- *   names of its contributors may be used to endorse or promote
- *   products derived from this software without specific prior
- *   written permission.
- *
- * THIS SOFTWARE IS PROVIDED BY THE COPYRIGHT HOLDERS AND
- * CONTRIBUTORS "AS IS" AND ANY EXPRESS OR IMPLIED WARRANTIES,
- * INCLUDING, BUT NOT LIMITED TO, THE IMPLIED WARRANTIES
- * OF MERCHANTABILITY AND FITNESS FOR A PARTICULAR PURPOSE
- * ARE DISCLAIMED. IN NO EVENT SHALL THE COPYRIGHT OWNER OR
- * CONTRIBUTORS BE LIABLE FOR ANY DIRECT, INDIRECT, INCIDENTAL,
- * SPECIAL, EXEMPLARY, OR CONSEQUENTIAL DAMAGES (INCLUDING, BUT
- * NOT LIMITED TO, PROCUREMENT OF SUBSTITUTE GOODS OR SERVICES;
- * LOSS OF USE, DATA, OR PROFITS; OR BUSINESS INTERRUPTION) HOWEVER
- * CAUSED AND ON ANY THEORY OF LIABILITY, WHETHER IN CONTRACT,
- * STRICT LIABILITY, OR TORT (INCLUDING NEGLIGENCE OR OTHERWISE)
- * ARISING IN ANY WAY OUT OF THE USE OF THIS SOFTWARE, EVEN IF
- * ADVISED OF THE POSSIBILITY OF SUCH DAMAGE.
- */
-
-using System;
-using System.IO;
-using System.Text;
-using System.Threading;
-
-namespace GitSharp
-{
+﻿/*
+ * Copyright (C) 2007, Dave Watson <dwatson@mimvista.com>
+ * Copyright (C) 2007, Robin Rosenberg <robin.rosenberg@dewire.com>
+ * Copyright (C) 2006, Shawn O. Pearce <spearce@spearce.org>
+ * Copyright (C) 2008, Kevin Thompson <kevin.thompson@theautomaters.com>
+ * Copyright (C) 2009, Henon <meinrad.recheis@gmail.com>
+ *
+ * All rights reserved.
+ *
+ * Redistribution and use in source and binary forms, with or
+ * without modification, are permitted provided that the following
+ * conditions are met:
+ *
+ * - Redistributions of source code must retain the above copyright
+ *   notice, this list of conditions and the following disclaimer.
+ *
+ * - Redistributions in binary form must reproduce the above
+ *   copyright notice, this list of conditions and the following
+ *   disclaimer in the documentation and/or other materials provided
+ *   with the distribution.
+ *
+ * - Neither the name of the Git Development Community nor the
+ *   names of its contributors may be used to endorse or promote
+ *   products derived from this software without specific prior
+ *   written permission.
+ *
+ * THIS SOFTWARE IS PROVIDED BY THE COPYRIGHT HOLDERS AND
+ * CONTRIBUTORS "AS IS" AND ANY EXPRESS OR IMPLIED WARRANTIES,
+ * INCLUDING, BUT NOT LIMITED TO, THE IMPLIED WARRANTIES
+ * OF MERCHANTABILITY AND FITNESS FOR A PARTICULAR PURPOSE
+ * ARE DISCLAIMED. IN NO EVENT SHALL THE COPYRIGHT OWNER OR
+ * CONTRIBUTORS BE LIABLE FOR ANY DIRECT, INDIRECT, INCIDENTAL,
+ * SPECIAL, EXEMPLARY, OR CONSEQUENTIAL DAMAGES (INCLUDING, BUT
+ * NOT LIMITED TO, PROCUREMENT OF SUBSTITUTE GOODS OR SERVICES;
+ * LOSS OF USE, DATA, OR PROFITS; OR BUSINESS INTERRUPTION) HOWEVER
+ * CAUSED AND ON ANY THEORY OF LIABILITY, WHETHER IN CONTRACT,
+ * STRICT LIABILITY, OR TORT (INCLUDING NEGLIGENCE OR OTHERWISE)
+ * ARISING IN ANY WAY OUT OF THE USE OF THIS SOFTWARE, EVEN IF
+ * ADVISED OF THE POSSIBILITY OF SUCH DAMAGE.
+ */
+
+using System;
+using System.IO;
+using System.Text;
+using System.Threading;
+
+namespace GitSharp
+{
+
 	/// <summary>
 	/// Utility class to work with reflog files
 	/// </summary>
 	public static class RefLogWriter
-	{
+	{
 		internal static void append(RefUpdate u, string msg)
-		{
-			ObjectId oldId = u.OldObjectId;
-			ObjectId newId = u.NewObjectId;
-			Repository db = u.Repository;
-			PersonIdent ident = u.RefLogIdent;
-
-			AppendOneRecord(oldId, newId, ident, msg, db, u.Name);
+		{
+			ObjectId oldId = u.OldObjectId;
+			ObjectId newId = u.NewObjectId;
+			Repository db = u.Repository;
+			PersonIdent ident = u.RefLogIdent;
+
+			AppendOneRecord(oldId, newId, ident, msg, db, u.Name);
 
 			if (!u.Name.Equals(u.OriginalName))
 			{
 				AppendOneRecord(oldId, newId, ident, msg, db, u.OriginalName);
-			}
+		}
 		}
-
+
 		internal static void append(RefRename refRename, string logName, string msg)
-		{
-			ObjectId id = refRename.ObjectId;
-			Repository db = refRename.Repository;
-			PersonIdent ident = refRename.RefLogIdent;
+		{
+			ObjectId id = refRename.ObjectId;
+			Repository db = refRename.Repository;
+			PersonIdent ident = refRename.RefLogIdent;
 			AppendOneRecord(id, id, ident, msg, db, logName);
-		}
-
+		}
+
 		internal static void renameTo(Repository db, RefUpdate from, RefUpdate to)
-		{
+		{
+			var logdir = new DirectoryInfo(Path.Combine(db.Directory.FullName, Constants.LOGS));
+			var reflogFrom = new FileInfo(Path.Combine(logdir.FullName, from.Name));
+			if (!reflogFrom.Exists) return;
+
+			var reflogTo = new FileInfo(Path.Combine(logdir.FullName, to.Name));
+			var reflogToDir = reflogTo.Directory;
+			var tmp = new FileInfo(Path.Combine(logdir.FullName, "tmp-renamed-log.." + Thread.CurrentThread.ManagedThreadId));
+			if (!reflogFrom.RenameTo(tmp.FullName))
+			{
+				throw new IOException("Cannot rename " + reflogFrom + " to (" + tmp + ")" + reflogTo);
+			}
+
+			RefUpdate.DeleteEmptyDir(reflogFrom.Directory, RefUpdate.Count(from.Name, '/'));
+			if (reflogToDir != null && !reflogToDir.Exists)
+			{
+				try { reflogToDir.Create(); }
+				catch(IOException)
+				{
+					throw new IOException("Cannot create directory " + reflogToDir);
+				}
+			}
+
+			if (!tmp.RenameTo(reflogTo.FullName))
+			{
+				throw new IOException("Cannot rename (" + tmp + ")" + reflogFrom + " to " + reflogTo);
+			}
+		}
+
+		private static void AppendOneRecord(ObjectId oldId, ObjectId newId, PersonIdent ident, string msg, Repository db, string refName)
+		{
+			ident = ident == null ? new PersonIdent(db) : new PersonIdent(ident);
+
+			var r = new StringBuilder();
+			r.Append(ObjectId.ToString(oldId));
+			r.Append(' ');
+			r.Append(ObjectId.ToString(newId));
+			r.Append(' ');
+			r.Append(ident.ToExternalString());
+			r.Append('\t');
+			r.Append(msg);
+			r.Append('\n');
+
+			byte[] rec = Constants.encode(r.ToString());
 			var logdir = new DirectoryInfo(Path.Combine(db.Directory.FullName, Constants.LOGS));
-			var reflogFrom = new FileInfo(Path.Combine(logdir.FullName, from.Name));
-			if (!reflogFrom.Exists) return;
-
-			var reflogTo = new FileInfo(Path.Combine(logdir.FullName, to.Name));
-			var reflogToDir = reflogTo.Directory;
-			var tmp = new FileInfo(Path.Combine(logdir.FullName, "tmp-renamed-log.." + Thread.CurrentThread.ManagedThreadId));
-			if (!reflogFrom.RenameTo(tmp.FullName))
-			{
-				throw new IOException("Cannot rename " + reflogFrom + " to (" + tmp + ")" + reflogTo);
-			}
-
-			RefUpdate.DeleteEmptyDir(reflogFrom.Directory, RefUpdate.Count(from.Name, '/'));
-			if (reflogToDir != null && !reflogToDir.Exists)
-			{
-				try { reflogToDir.Create(); }
-				catch(IOException)
-				{
-					throw new IOException("Cannot create directory " + reflogToDir);
-				}
-			}
-
-			if (!tmp.RenameTo(reflogTo.FullName))
-			{
-				throw new IOException("Cannot rename (" + tmp + ")" + reflogFrom + " to " + reflogTo);
-			}
-		}
-
-		private static void AppendOneRecord(ObjectId oldId, ObjectId newId, PersonIdent ident, string msg, Repository db, string refName)
-		{
-			ident = ident == null ? new PersonIdent(db) : new PersonIdent(ident);
-
-			var r = new StringBuilder();
-			r.Append(ObjectId.ToString(oldId));
-			r.Append(' ');
-			r.Append(ObjectId.ToString(newId));
-			r.Append(' ');
-			r.Append(ident.ToExternalString());
-			r.Append('\t');
-			r.Append(msg);
-			r.Append('\n');
-
-			byte[] rec = Constants.encode(r.ToString());
-			var logdir = new DirectoryInfo(Path.Combine(db.Directory.FullName, Constants.LOGS));
-			var reflog = new DirectoryInfo(Path.Combine(logdir.FullName, refName));
-
+			var reflog = new DirectoryInfo(Path.Combine(logdir.FullName, refName));
+
 			var refdir = reflog.Parent;
-			if (refdir != null)
-			{
-				refdir.Create();
-				if (!refdir.Exists)
-				{
-					throw new IOException("Cannot create directory " + refdir);
-				}
-			}
-
-			using (var @out = new FileStream(reflog.FullName, System.IO.FileMode.OpenOrCreate, FileAccess.Write))
-			{
-				try
-				{
-					@out.Write(rec, 0, rec.Length);
-				}
-				finally
-				{
-					@out.Close();
-				}
-			}
-		}
-
+			if (refdir != null)
+			{
+				refdir.Create();
+				if (!refdir.Exists)
+				{
+					throw new IOException("Cannot create directory " + refdir);
+				}
+			}
+
+			using (var @out = new FileStream(reflog.FullName, System.IO.FileMode.OpenOrCreate, FileAccess.Write))
+			{
+				try
+				{
+					@out.Write(rec, 0, rec.Length);
+				}
+				finally
+				{
+					@out.Close();
+				}
+			}
+		}
+
 		///	<summary>
 		/// Writes reflog entry for ref specified by refName
 		///	</summary>
@@ -354,10 +156,9 @@
 		///	<param name="refName">Full ref name</param>
 		///	<exception cref="IOException"></exception>
 		//[Obsolete("Rely upon RefUpdate's automatic logging instead.")]
-		public static void WriteReflog(Repository repo, ObjectId oldCommit, ObjectId commit, string message, string refName)
-		{
+		public static void WriteReflog(Repository repo, ObjectId oldCommit, ObjectId commit, string message, string refName)
+		{
 			AppendOneRecord(oldCommit, commit, null, message, repo, refName);
-		}
-	}
->>>>>>> 0a2b9909
+				}
+				}
 }