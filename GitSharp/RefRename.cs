--- conflicted
+++ resolved
@@ -1,191 +1,3 @@
-<<<<<<< HEAD
-﻿/*
- * Copyright (C) 2009, Robin Rosenberg
- *
- * All rights reserved.
- *
- * Redistribution and use in source and binary forms, with or
- * without modification, are permitted provided that the following
- * conditions are met:
- *
- * - Redistributions of source code must retain the above copyright
- *   notice, this list of conditions and the following disclaimer.
- *
- * - Redistributions in binary form must reproduce the above
- *   copyright notice, this list of conditions and the following
- *   disclaimer in the documentation and/or other materials provided
- *   with the distribution.
- *
- * - Neither the name of the Git Development Community nor the
- *   names of its contributors may be used to endorse or promote
- *   products derived from this software without specific prior
- *   written permission.
- *
- * THIS SOFTWARE IS PROVIDED BY THE COPYRIGHT HOLDERS AND
- * CONTRIBUTORS "AS IS" AND ANY EXPRESS OR IMPLIED WARRANTIES,
- * INCLUDING, BUT NOT LIMITED TO, THE IMPLIED WARRANTIES
- * OF MERCHANTABILITY AND FITNESS FOR A PARTICULAR PURPOSE
- * ARE DISCLAIMED. IN NO EVENT SHALL THE COPYRIGHT OWNER OR
- * CONTRIBUTORS BE LIABLE FOR ANY DIRECT, INDIRECT, INCIDENTAL,
- * SPECIAL, EXEMPLARY, OR CONSEQUENTIAL DAMAGES (INCLUDING, BUT
- * NOT LIMITED TO, PROCUREMENT OF SUBSTITUTE GOODS OR SERVICES;
- * LOSS OF USE, DATA, OR PROFITS; OR BUSINESS INTERRUPTION) HOWEVER
- * CAUSED AND ON ANY THEORY OF LIABILITY, WHETHER IN CONTRACT,
- * STRICT LIABILITY, OR TORT (INCLUDING NEGLIGENCE OR OTHERWISE)
- * ARISING IN ANY WAY OUT OF THE USE OF THIS SOFTWARE, EVEN IF
- * ADVISED OF THE POSSIBILITY OF SUCH DAMAGE.
- */
-
-using System;
-using System.IO;
-using System.Threading;
-using Result = GitSharp.RefUpdate.RefUpdateResult;
-
-namespace GitSharp
-{
-	public class RefRename
-	{
-		private readonly RefUpdate _newToUpdate;
-		private readonly RefUpdate _oldFromDelete;
-		private Result _renameResult;
-
-		public RefRename(RefUpdate toUpdate, RefUpdate fromUpdate)
-		{
-			_renameResult = Result.NotAttempted;
-			_newToUpdate = toUpdate;
-			_oldFromDelete = fromUpdate;
-		}
-
-		/// <summary>
-		/// Gets the result of rename operation.
-		/// </summary>
-		public Result Result
-		{
-			get { return _renameResult; }
-		}
-
-		/// <summary>
-		/// The result of the new ref update
-		/// </summary>
-		/// <returns></returns>
-		/// <exception cref="IOException"></exception>
-		public Result Rename()
-		{
-			Ref oldRef = _oldFromDelete.Repository.getRef(Constants.HEAD);
-			bool renameHeadToo = oldRef != null && oldRef.Name == _oldFromDelete.Name;
-			Repository db = _oldFromDelete.Repository;
-			try
-			{
-				RefLogWriter.renameTo(db, _oldFromDelete, _newToUpdate);
-				_newToUpdate.SetRefLogMessage(null, false);
-				string tmpRefName = "RENAMED-REF.." + Thread.CurrentThread.ManagedThreadId;
-				RefUpdate tmpUpdateRef = db.UpdateRef(tmpRefName);
-				if (renameHeadToo)
-				{
-					try
-					{
-						_oldFromDelete.Repository.Link(Constants.HEAD, tmpRefName);
-					}
-					catch (IOException)
-					{
-						RefLogWriter.renameTo(db, _newToUpdate, _oldFromDelete);
-						return _renameResult = Result.LockFailure;
-					}
-				}
-
-				tmpUpdateRef.NewObjectId = _oldFromDelete.OldObjectId;
-				tmpUpdateRef.IsForceUpdate = true;
-				Result update = tmpUpdateRef.Update();
-				if (update != Result.Forced && update != Result.New && update != Result.NoChange)
-				{
-					RefLogWriter.renameTo(db, _newToUpdate, _oldFromDelete);
-					if (renameHeadToo)
-					{
-						_oldFromDelete.Repository.Link(Constants.HEAD, _oldFromDelete.Name);
-					}
-
-					return _renameResult = update;
-				}
-
-				_oldFromDelete.ExpectedOldObjectId = _oldFromDelete.OldObjectId;
-				_oldFromDelete.IsForceUpdate = true;
-				Result delete = _oldFromDelete.Delete();
-				if (delete != Result.Forced)
-				{
-					if (db.getRef(_oldFromDelete.Name) != null)
-					{
-						RefLogWriter.renameTo(db, _newToUpdate, _oldFromDelete);
-						if (renameHeadToo)
-						{
-							_oldFromDelete.Repository.Link(Constants.HEAD, _oldFromDelete.Name);
-						}
-					}
-					return _renameResult = delete;
-				}
-
-				_newToUpdate.NewObjectId = tmpUpdateRef.NewObjectId;
-				Result updateResult = _newToUpdate.Update();
-				if (updateResult != Result.New)
-				{
-					RefLogWriter.renameTo(db, _newToUpdate, _oldFromDelete);
-					if (renameHeadToo)
-					{
-						_oldFromDelete.Repository.Link(Constants.HEAD, _oldFromDelete.Name);
-					}
-					_oldFromDelete.ExpectedOldObjectId = null;
-					_oldFromDelete.NewObjectId = _oldFromDelete.OldObjectId;
-					_oldFromDelete.IsForceUpdate = true;
-					_oldFromDelete.SetRefLogMessage(null, false);
-					Result undelete = _oldFromDelete.Update();
-					if (undelete != Result.New && undelete != Result.LockFailure)
-					{
-						return _renameResult = Result.IOFailure;
-					}
-					return _renameResult = Result.LockFailure;
-				}
-
-				if (renameHeadToo)
-				{
-					_oldFromDelete.Repository.Link(Constants.HEAD, _newToUpdate.Name);
-				}
-				else
-				{
-					db.OnRefsChanged();
-				}
-
-				RefLogWriter.append(this, "Branch: renamed "
-						+ db.ShortenRefName(_oldFromDelete.Name) + " to "
-						+ db.ShortenRefName(_newToUpdate.Name));
-				
-				return _renameResult = Result.Renamed;
-			}
-			catch (Exception)
-			{
-				throw;
-			}
-		}
-
-		public ObjectId ObjectId
-		{
-			get { return _oldFromDelete.OldObjectId; }
-		}
-
-		public Repository Repository
-		{
-			get { return _oldFromDelete.Repository; }
-		}
-
-		public PersonIdent RefLogIdent
-		{
-			get { return _newToUpdate.RefLogIdent; }
-		}
-
-		public string ToName
-		{
-			get { return _newToUpdate.Name; }
-		}
-	}
-=======
 ﻿/*
  * Copyright (C) 2009, Robin Rosenberg
  *
@@ -372,5 +184,4 @@
 			get { return _newToUpdate.Name; }
 		}
 	}
->>>>>>> 2e839a73
 }