<<<<<<< HEAD
﻿/*
 * Copyright (C) 2008, Google Inc.
 * Copyright (C) 2009, Gil Ran <gilrun@gmail.com>
 *
 * All rights reserved.
 *
 * Redistribution and use in source and binary forms, with or
 * without modification, are permitted provided that the following
 * conditions are met:
 *
 * - Redistributions of source code must retain the above copyright
 *   notice, this list of conditions and the following disclaimer.
 *
 * - Redistributions in binary form must reproduce the above
 *   copyright notice, this list of conditions and the following
 *   disclaimer in the documentation and/or other materials provided
 *   with the distribution.
 *
 * - Neither the name of the Git Development Community nor the
 *   names of its contributors may be used to endorse or promote
 *   products derived from this software without specific prior
 *   written permission.
 *
 * THIS SOFTWARE IS PROVIDED BY THE COPYRIGHT HOLDERS AND
 * CONTRIBUTORS "AS IS" AND ANY EXPRESS OR IMPLIED WARRANTIES,
 * INCLUDING, BUT NOT LIMITED TO, THE IMPLIED WARRANTIES
 * OF MERCHANTABILITY AND FITNESS FOR A PARTICULAR PURPOSE
 * ARE DISCLAIMED. IN NO EVENT SHALL THE COPYRIGHT OWNER OR
 * CONTRIBUTORS BE LIABLE FOR ANY DIRECT, INDIRECT, INCIDENTAL,
 * SPECIAL, EXEMPLARY, OR CONSEQUENTIAL DAMAGES (INCLUDING, BUT
 * NOT LIMITED TO, PROCUREMENT OF SUBSTITUTE GOODS OR SERVICES;
 * LOSS OF USE, DATA, OR PROFITS; OR BUSINESS INTERRUPTION) HOWEVER
 * CAUSED AND ON ANY THEORY OF LIABILITY, WHETHER IN CONTRACT,
 * STRICT LIABILITY, OR TORT (INCLUDING NEGLIGENCE OR OTHERWISE)
 * ARISING IN ANY WAY OUT OF THE USE OF THIS SOFTWARE, EVEN IF
 * ADVISED OF THE POSSIBILITY OF SUCH DAMAGE.
 */

using GitSharp;
using System.Text;
using System;
using System.Text.RegularExpressions;

namespace GitSharp.Util
{
    /** Utility functions related to quoted string handling. */
    public abstract class QuotedString
    {
	    /**
	     * Quoting style used by the Bourne shell.
	     * <p>
	     * Quotes are unconditionally inserted during {@link #quote(String)}. This
	     * protects shell meta-characters like <code>$</code> or <code>~</code> from
	     * being recognized as special.
	     */
	    public static readonly BourneStyle BOURNE = new BourneStyle();

	    /** Bourne style, but permits <code>~user</code> at the start of the string. */
	    public static readonly BourneUserPathStyle BOURNE_USER_PATH = new BourneUserPathStyle();

	    /**
	     * Quote an input string by the quoting rules.
	     * <p>
	     * If the input string does not require any quoting, the same String
	     * reference is returned to the caller.
	     * <p>
	     * Otherwise a quoted string is returned, including the opening and closing
	     * quotation marks at the start and end of the string. If the style does not
	     * permit raw Unicode characters then the string will first be encoded in
	     * UTF-8, with unprintable sequences possibly escaped by the rules.
	     *
	     * @param in
	     *            any non-null Unicode string.
	     * @return a quoted string. See above for details.
	     */
	    public abstract String quote(String in_str);

	    /**
	     * Clean a previously quoted input, decoding the result via UTF-8.
	     * <p>
	     * This method must match quote such that:
	     *
	     * <pre>
	     * a.equals(dequote(quote(a)));
	     * </pre>
	     *
	     * is true for any <code>a</code>.
	     *
	     * @param in
	     *            a Unicode string to remove quoting from.
	     * @return the cleaned string.
	     * @see #dequote(byte[], int, int)
	     */
	    public String dequote(String in_str)
        {
		    byte[] b = Constants.encode(in_str);
		    return dequote(b, 0, b.Length);
	    }

	    /**
	     * Decode a previously quoted input, scanning a UTF-8 encoded buffer.
	     * <p>
	     * This method must match quote such that:
	     *
	     * <pre>
	     * a.equals(dequote(Constants.encode(quote(a))));
	     * </pre>
	     *
	     * is true for any <code>a</code>.
	     * <p>
	     * This method removes any opening/closing quotation marks added by
	     * {@link #quote(String)}.
	     *
	     * @param in
	     *            the input buffer to parse.
	     * @param offset
	     *            first position within <code>in</code> to scan.
	     * @param end
	     *            one position past in <code>in</code> to scan.
	     * @return the cleaned string.
	     */
	    public abstract String dequote(byte[] in_str, int offset, int end);

	    /**
	     * Quoting style used by the Bourne shell.
	     * <p>
	     * Quotes are unconditionally inserted during {@link #quote(String)}. This
	     * protects shell meta-characters like <code>$</code> or <code>~</code> from
	     * being recognized as special.
	     */
	    public class BourneStyle : QuotedString
        {
		    public override String quote(String in_str)
            {
			    StringBuilder r = new StringBuilder();
			    r.Append('\'');
			    int start = 0, i = 0;
			    for (; i < in_str.Length; i++) {
				    switch (in_str[i]) {
				    case '\'':
				    case '!':
					    r.Append(in_str, start, i - start);
					    r.Append('\'');
					    r.Append('\\');
					    r.Append(in_str[i]);
					    r.Append('\'');
					    start = i + 1;
					    break;
				    }
			    }

                r.Append(in_str, start, i - start);
			    r.Append('\'');
			    return r.ToString();
		    }

		    public override String dequote(byte[] in_str, int ip, int ie)
            {
			    bool inquote = false;
			    byte[] r = new byte[ie - ip];
			    int rPtr = 0;
			    while (ip < ie)
                {
				    byte b = in_str[ip++];
				    switch (b)
                    {
				    case (byte)'\'':
					    inquote = !inquote;
					    continue;
				    case (byte)'\\':
					    if (inquote || ip == ie)
						    r[rPtr++] = b; // literal within a quote
					    else
						    r[rPtr++] = in_str[ip++];
					    continue;
				    default:
					    r[rPtr++] = b;
					    continue;
				    }
			    }
			    return RawParseUtils.decode(Constants.CHARSET, r, 0, rPtr);
		    }
	    }

	    /** Bourne style, but permits <code>~user</code> at the start of the string. */
        public sealed class BourneUserPathStyle : BourneStyle
        {
		    public override String quote(String in_str)
            {
                if (new Regex("^~[A-Za-z0-9_-]+$").IsMatch(in_str))
                {
				    // If the string is just "~user" we can assume they
				    // mean "~user/".
				    //
				    return in_str + "/";
			    }

			    if (new Regex("^~[A-Za-z0-9_-]*/.*$").IsMatch(in_str))
                {
				    // If the string is of "~/path" or "~user/path"
				    // we must not escape ~/ or ~user/ from the shell.
				    //
				    int i = in_str.IndexOf('/') + 1;
				    if (i == in_str.Length)
					    return in_str;
				    return in_str.Slice(0, i) + base.quote(in_str.Substring(i));
			    }

			    return base.quote(in_str);
		    }
	    }

	    /** Quoting style that obeys the rules Git applies to file names */
	    public sealed class GitPathStyle : QuotedString
        {
		    private static readonly int[] quote_m;
		    
            static GitPathStyle()
            {
                quote_m = new int[128];
                for (int i = 0; i < quote_m.Length; i++)
                {
                    quote_m[i] = -1;
                }

			    for (int i = '0'; i <= '9'; i++)
                    quote_m[i] = 0;
			    for (int i = 'a'; i <= 'z'; i++)
                    quote_m[i] = 0;
			    for (int i = 'A'; i <= 'Z'; i++)
                    quote_m[i] = 0;
                quote_m[' '] = 0;
                quote_m['+'] = 0;
                quote_m[','] = 0;
                quote_m['-'] = 0;
                quote_m['.'] = 0;
                quote_m['/'] = 0;
                quote_m['='] = 0;
                quote_m['_'] = 0;
                quote_m['^'] = 0;

                quote_m['\u0007'] = (int)'a';
                quote_m['\b'] = (int)'b';
                quote_m['\f'] = (int)'f';
                quote_m['\n'] = (int)'n';
                quote_m['\r'] = (int)'r';
                quote_m['\t'] = (int)'t';
                quote_m['\u000B'] = (int)'v';
                quote_m['\\'] = (int)'\\';
                quote_m['"'] = (int)'"';
		    }

		    public override String quote(String instr)
            {
			    if (instr.Length == 0)
				    return "\"\"";
			    bool reuse = true;
			    byte[] in_str = Constants.encode(instr);
			    StringBuilder r = new StringBuilder(2 + in_str.Length);
			    r.Append('"');
			    for (int i = 0; i < in_str.Length; i++) {
				    int c = in_str[i] & 0xff;
                    if (c < quote_m.Length)
                    {
                        int style = quote_m[c];
					    if (style == 0) {
						    r.Append((char) c);
						    continue;
					    }
					    if (style > 0) {
						    reuse = false;
						    r.Append('\\');
						    r.Append((char) style);
						    continue;
					    }
				    }

				    reuse = false;
				    r.Append('\\');
				    r.Append((char) (((c >> 6) & 03) + '0'));
				    r.Append((char) (((c >> 3) & 07) + '0'));
				    r.Append((char) (((c >> 0) & 07) + '0'));
			    }
			    if (reuse)
				    return instr;
			    r.Append('"');
			    return r.ToString();
		    }

		    public override String dequote(byte[] in_str, int inPtr, int inEnd)
            {
			    if (2 <= inEnd - inPtr && in_str[inPtr] == '"' && in_str[inEnd - 1] == '"')
				    return dq(in_str, inPtr + 1, inEnd - 1);
			    return RawParseUtils.decode(Constants.CHARSET, in_str, inPtr, inEnd);
		    }

		    private static String dq(byte[] in_str, int inPtr, int inEnd)
            {
			    byte[] r = new byte[inEnd - inPtr];
			    int rPtr = 0;
			    while (inPtr < inEnd)
                {
				    byte b = in_str[inPtr++];
				    if (b != '\\') {
					    r[rPtr++] = b;
					    continue;
				    }

				    if (inPtr == inEnd) {
					    // Lone trailing backslash. Treat it as a literal.
					    //
					    r[rPtr++] = (byte)'\\';
					    break;
				    }

				    switch (in_str[inPtr++]) {
				    case (byte)'a':
					    r[rPtr++] = 0x07 /* \a = BEL */;
					    continue;
				    case (byte)'b':
					    r[rPtr++] = (byte)'\b';
					    continue;
				    case (byte)'f':
					    r[rPtr++] = (byte)'\f';
					    continue;
				    case (byte)'n':
					    r[rPtr++] = (byte)'\n';
					    continue;
				    case (byte)'r':
					    r[rPtr++] = (byte)'\r';
					    continue;
				    case (byte)'t':
					    r[rPtr++] = (byte)'\t';
					    continue;
				    case (byte)'v':
					    r[rPtr++] = 0x0B/* \v = VT */;
					    continue;

				    case (byte)'\\':
				    case (byte)'"':
					    r[rPtr++] = in_str[inPtr - 1];
					    continue;

				    case (byte)'0':
				    case (byte)'1':
				    case (byte)'2':
				    case (byte)'3': {
					    int cp = in_str[inPtr - 1] - '0';
					    while (inPtr < inEnd) {
						    byte c = in_str[inPtr];
						    if ('0' <= c && c <= '7') {
							    cp <<= 3;
							    cp |= c - '0';
							    inPtr++;
						    } else {
							    break;
						    }
					    }
					    r[rPtr++] = (byte) cp;
					    continue;
				    }

				    default:
					    // Any other code is taken literally.
					    //
					    r[rPtr++] = (byte)'\\';
					    r[rPtr++] = in_str[inPtr - 1];
					    continue;
				    }
			    }

			    return RawParseUtils.decode(Constants.CHARSET, r, 0, rPtr);
		    }

		    private GitPathStyle() {
			    // Singleton
		    }

            /** Quoting style that obeys the rules Git applies to file names */
            public static readonly GitPathStyle GIT_PATH = new GitPathStyle();
	    }
    }
=======
﻿/*
 * Copyright (C) 2008, Google Inc.
 * Copyright (C) 2009, Gil Ran <gilrun@gmail.com>
 *
 * All rights reserved.
 *
 * Redistribution and use in source and binary forms, with or
 * without modification, are permitted provided that the following
 * conditions are met:
 *
 * - Redistributions of source code must retain the above copyright
 *   notice, this list of conditions and the following disclaimer.
 *
 * - Redistributions in binary form must reproduce the above
 *   copyright notice, this list of conditions and the following
 *   disclaimer in the documentation and/or other materials provided
 *   with the distribution.
 *
 * - Neither the name of the Git Development Community nor the
 *   names of its contributors may be used to endorse or promote
 *   products derived from this software without specific prior
 *   written permission.
 *
 * THIS SOFTWARE IS PROVIDED BY THE COPYRIGHT HOLDERS AND
 * CONTRIBUTORS "AS IS" AND ANY EXPRESS OR IMPLIED WARRANTIES,
 * INCLUDING, BUT NOT LIMITED TO, THE IMPLIED WARRANTIES
 * OF MERCHANTABILITY AND FITNESS FOR A PARTICULAR PURPOSE
 * ARE DISCLAIMED. IN NO EVENT SHALL THE COPYRIGHT OWNER OR
 * CONTRIBUTORS BE LIABLE FOR ANY DIRECT, INDIRECT, INCIDENTAL,
 * SPECIAL, EXEMPLARY, OR CONSEQUENTIAL DAMAGES (INCLUDING, BUT
 * NOT LIMITED TO, PROCUREMENT OF SUBSTITUTE GOODS OR SERVICES;
 * LOSS OF USE, DATA, OR PROFITS; OR BUSINESS INTERRUPTION) HOWEVER
 * CAUSED AND ON ANY THEORY OF LIABILITY, WHETHER IN CONTRACT,
 * STRICT LIABILITY, OR TORT (INCLUDING NEGLIGENCE OR OTHERWISE)
 * ARISING IN ANY WAY OUT OF THE USE OF THIS SOFTWARE, EVEN IF
 * ADVISED OF THE POSSIBILITY OF SUCH DAMAGE.
 */

using GitSharp;
using System.Text;
using System;
using System.Text.RegularExpressions;

namespace GitSharp.Util
{
    /** Utility functions related to quoted string handling. */
    public abstract class QuotedString
    {
	    /**
	     * Quoting style used by the Bourne shell.
	     * <p>
	     * Quotes are unconditionally inserted during {@link #quote(String)}. This
	     * protects shell meta-characters like <code>$</code> or <code>~</code> from
	     * being recognized as special.
	     */
	    public static readonly BourneStyle BOURNE = new BourneStyle();

	    /** Bourne style, but permits <code>~user</code> at the start of the string. */
	    public static readonly BourneUserPathStyle BOURNE_USER_PATH = new BourneUserPathStyle();

	    /**
	     * Quote an input string by the quoting rules.
	     * <p>
	     * If the input string does not require any quoting, the same String
	     * reference is returned to the caller.
	     * <p>
	     * Otherwise a quoted string is returned, including the opening and closing
	     * quotation marks at the start and end of the string. If the style does not
	     * permit raw Unicode characters then the string will first be encoded in
	     * UTF-8, with unprintable sequences possibly escaped by the rules.
	     *
	     * @param in
	     *            any non-null Unicode string.
	     * @return a quoted string. See above for details.
	     */
	    public abstract String quote(String in_str);

	    /**
	     * Clean a previously quoted input, decoding the result via UTF-8.
	     * <p>
	     * This method must match quote such that:
	     *
	     * <pre>
	     * a.equals(dequote(quote(a)));
	     * </pre>
	     *
	     * is true for any <code>a</code>.
	     *
	     * @param in
	     *            a Unicode string to remove quoting from.
	     * @return the cleaned string.
	     * @see #dequote(byte[], int, int)
	     */
	    public String dequote(String in_str)
        {
		    byte[] b = Constants.encode(in_str);
		    return dequote(b, 0, b.Length);
	    }

	    /**
	     * Decode a previously quoted input, scanning a UTF-8 encoded buffer.
	     * <p>
	     * This method must match quote such that:
	     *
	     * <pre>
	     * a.equals(dequote(Constants.encode(quote(a))));
	     * </pre>
	     *
	     * is true for any <code>a</code>.
	     * <p>
	     * This method removes any opening/closing quotation marks added by
	     * {@link #quote(String)}.
	     *
	     * @param in
	     *            the input buffer to parse.
	     * @param offset
	     *            first position within <code>in</code> to scan.
	     * @param end
	     *            one position past in <code>in</code> to scan.
	     * @return the cleaned string.
	     */
	    public abstract String dequote(byte[] in_str, int offset, int end);

	    /**
	     * Quoting style used by the Bourne shell.
	     * <p>
	     * Quotes are unconditionally inserted during {@link #quote(String)}. This
	     * protects shell meta-characters like <code>$</code> or <code>~</code> from
	     * being recognized as special.
	     */
	    public class BourneStyle : QuotedString
        {
		    public override String quote(String in_str)
            {
			    StringBuilder r = new StringBuilder();
			    r.Append('\'');
			    int start = 0, i = 0;
			    for (; i < in_str.Length; i++) {
				    switch (in_str[i]) {
				    case '\'':
				    case '!':
					    r.Append(in_str, start, i - start);
					    r.Append('\'');
					    r.Append('\\');
					    r.Append(in_str[i]);
					    r.Append('\'');
					    start = i + 1;
					    break;
				    }
			    }

                r.Append(in_str, start, i - start);
			    r.Append('\'');
			    return r.ToString();
		    }

		    public override String dequote(byte[] in_str, int ip, int ie)
            {
			    bool inquote = false;
			    byte[] r = new byte[ie - ip];
			    int rPtr = 0;
			    while (ip < ie)
                {
				    byte b = in_str[ip++];
				    switch (b)
                    {
				    case (byte)'\'':
					    inquote = !inquote;
					    continue;
				    case (byte)'\\':
					    if (inquote || ip == ie)
						    r[rPtr++] = b; // literal within a quote
					    else
						    r[rPtr++] = in_str[ip++];
					    continue;
				    default:
					    r[rPtr++] = b;
					    continue;
				    }
			    }
			    return RawParseUtils.decode(Constants.CHARSET, r, 0, rPtr);
		    }
	    }

	    /** Bourne style, but permits <code>~user</code> at the start of the string. */
        public sealed class BourneUserPathStyle : BourneStyle
        {
		    public override String quote(String in_str)
            {
                if (new Regex("^~[A-Za-z0-9_-]+$").IsMatch(in_str))
                {
				    // If the string is just "~user" we can assume they
				    // mean "~user/".
				    //
				    return in_str + "/";
			    }

			    if (new Regex("^~[A-Za-z0-9_-]*/.*$").IsMatch(in_str))
                {
				    // If the string is of "~/path" or "~user/path"
				    // we must not escape ~/ or ~user/ from the shell.
				    //
				    int i = in_str.IndexOf('/') + 1;
				    if (i == in_str.Length)
					    return in_str;
				    return in_str.Slice(0, i) + base.quote(in_str.Substring(i));
			    }

			    return base.quote(in_str);
		    }
	    }

	    /** Quoting style that obeys the rules Git applies to file names */
	    public sealed class GitPathStyle : QuotedString
        {
		    private static readonly int[] quote_m;
		    
            static GitPathStyle()
            {
                quote_m = new int[128];
                for (int i = 0; i < quote_m.Length; i++)
                {
                    quote_m[i] = -1;
                }

			    for (int i = '0'; i <= '9'; i++)
                    quote_m[i] = 0;
			    for (int i = 'a'; i <= 'z'; i++)
                    quote_m[i] = 0;
			    for (int i = 'A'; i <= 'Z'; i++)
                    quote_m[i] = 0;
                quote_m[' '] = 0;
                quote_m['+'] = 0;
                quote_m[','] = 0;
                quote_m['-'] = 0;
                quote_m['.'] = 0;
                quote_m['/'] = 0;
                quote_m['='] = 0;
                quote_m['_'] = 0;
                quote_m['^'] = 0;

                quote_m['\u0007'] = (int)'a';
                quote_m['\b'] = (int)'b';
                quote_m['\f'] = (int)'f';
                quote_m['\n'] = (int)'n';
                quote_m['\r'] = (int)'r';
                quote_m['\t'] = (int)'t';
                quote_m['\u000B'] = (int)'v';
                quote_m['\\'] = (int)'\\';
                quote_m['"'] = (int)'"';
		    }

		    public override String quote(String instr)
            {
			    if (instr.Length == 0)
				    return "\"\"";
			    bool reuse = true;
			    byte[] in_str = Constants.encode(instr);
			    StringBuilder r = new StringBuilder(2 + in_str.Length);
			    r.Append('"');
			    for (int i = 0; i < in_str.Length; i++) {
				    int c = in_str[i] & 0xff;
                    if (c < quote_m.Length)
                    {
                        int style = quote_m[c];
					    if (style == 0) {
						    r.Append((char) c);
						    continue;
					    }
					    if (style > 0) {
						    reuse = false;
						    r.Append('\\');
						    r.Append((char) style);
						    continue;
					    }
				    }

				    reuse = false;
				    r.Append('\\');
				    r.Append((char) (((c >> 6) & 03) + '0'));
				    r.Append((char) (((c >> 3) & 07) + '0'));
				    r.Append((char) (((c >> 0) & 07) + '0'));
			    }
			    if (reuse)
				    return instr;
			    r.Append('"');
			    return r.ToString();
		    }

		    public override String dequote(byte[] in_str, int inPtr, int inEnd)
            {
			    if (2 <= inEnd - inPtr && in_str[inPtr] == '"' && in_str[inEnd - 1] == '"')
				    return dq(in_str, inPtr + 1, inEnd - 1);
			    return RawParseUtils.decode(Constants.CHARSET, in_str, inPtr, inEnd);
		    }

		    private static String dq(byte[] in_str, int inPtr, int inEnd)
            {
			    byte[] r = new byte[inEnd - inPtr];
			    int rPtr = 0;
			    while (inPtr < inEnd)
                {
				    byte b = in_str[inPtr++];
				    if (b != '\\') {
					    r[rPtr++] = b;
					    continue;
				    }

				    if (inPtr == inEnd) {
					    // Lone trailing backslash. Treat it as a literal.
					    //
					    r[rPtr++] = (byte)'\\';
					    break;
				    }

				    switch (in_str[inPtr++]) {
				    case (byte)'a':
					    r[rPtr++] = 0x07 /* \a = BEL */;
					    continue;
				    case (byte)'b':
					    r[rPtr++] = (byte)'\b';
					    continue;
				    case (byte)'f':
					    r[rPtr++] = (byte)'\f';
					    continue;
				    case (byte)'n':
					    r[rPtr++] = (byte)'\n';
					    continue;
				    case (byte)'r':
					    r[rPtr++] = (byte)'\r';
					    continue;
				    case (byte)'t':
					    r[rPtr++] = (byte)'\t';
					    continue;
				    case (byte)'v':
					    r[rPtr++] = 0x0B/* \v = VT */;
					    continue;

				    case (byte)'\\':
				    case (byte)'"':
					    r[rPtr++] = in_str[inPtr - 1];
					    continue;

				    case (byte)'0':
				    case (byte)'1':
				    case (byte)'2':
				    case (byte)'3': {
					    int cp = in_str[inPtr - 1] - '0';
					    while (inPtr < inEnd) {
						    byte c = in_str[inPtr];
						    if ('0' <= c && c <= '7') {
							    cp <<= 3;
							    cp |= c - '0';
							    inPtr++;
						    } else {
							    break;
						    }
					    }
					    r[rPtr++] = (byte) cp;
					    continue;
				    }

				    default:
					    // Any other code is taken literally.
					    //
					    r[rPtr++] = (byte)'\\';
					    r[rPtr++] = in_str[inPtr - 1];
					    continue;
				    }
			    }

			    return RawParseUtils.decode(Constants.CHARSET, r, 0, rPtr);
		    }

		    private GitPathStyle() {
			    // Singleton
		    }

            /** Quoting style that obeys the rules Git applies to file names */
            public static readonly GitPathStyle GIT_PATH = new GitPathStyle();
	    }
    }
>>>>>>> e85cf42e
}<|MERGE_RESOLUTION|>--- conflicted
+++ resolved
@@ -1,4 +1,3 @@
-<<<<<<< HEAD
 ﻿/*
  * Copyright (C) 2008, Google Inc.
  * Copyright (C) 2009, Gil Ran <gilrun@gmail.com>
@@ -381,388 +380,4 @@
             public static readonly GitPathStyle GIT_PATH = new GitPathStyle();
 	    }
     }
-=======
-﻿/*
- * Copyright (C) 2008, Google Inc.
- * Copyright (C) 2009, Gil Ran <gilrun@gmail.com>
- *
- * All rights reserved.
- *
- * Redistribution and use in source and binary forms, with or
- * without modification, are permitted provided that the following
- * conditions are met:
- *
- * - Redistributions of source code must retain the above copyright
- *   notice, this list of conditions and the following disclaimer.
- *
- * - Redistributions in binary form must reproduce the above
- *   copyright notice, this list of conditions and the following
- *   disclaimer in the documentation and/or other materials provided
- *   with the distribution.
- *
- * - Neither the name of the Git Development Community nor the
- *   names of its contributors may be used to endorse or promote
- *   products derived from this software without specific prior
- *   written permission.
- *
- * THIS SOFTWARE IS PROVIDED BY THE COPYRIGHT HOLDERS AND
- * CONTRIBUTORS "AS IS" AND ANY EXPRESS OR IMPLIED WARRANTIES,
- * INCLUDING, BUT NOT LIMITED TO, THE IMPLIED WARRANTIES
- * OF MERCHANTABILITY AND FITNESS FOR A PARTICULAR PURPOSE
- * ARE DISCLAIMED. IN NO EVENT SHALL THE COPYRIGHT OWNER OR
- * CONTRIBUTORS BE LIABLE FOR ANY DIRECT, INDIRECT, INCIDENTAL,
- * SPECIAL, EXEMPLARY, OR CONSEQUENTIAL DAMAGES (INCLUDING, BUT
- * NOT LIMITED TO, PROCUREMENT OF SUBSTITUTE GOODS OR SERVICES;
- * LOSS OF USE, DATA, OR PROFITS; OR BUSINESS INTERRUPTION) HOWEVER
- * CAUSED AND ON ANY THEORY OF LIABILITY, WHETHER IN CONTRACT,
- * STRICT LIABILITY, OR TORT (INCLUDING NEGLIGENCE OR OTHERWISE)
- * ARISING IN ANY WAY OUT OF THE USE OF THIS SOFTWARE, EVEN IF
- * ADVISED OF THE POSSIBILITY OF SUCH DAMAGE.
- */
-
-using GitSharp;
-using System.Text;
-using System;
-using System.Text.RegularExpressions;
-
-namespace GitSharp.Util
-{
-    /** Utility functions related to quoted string handling. */
-    public abstract class QuotedString
-    {
-	    /**
-	     * Quoting style used by the Bourne shell.
-	     * <p>
-	     * Quotes are unconditionally inserted during {@link #quote(String)}. This
-	     * protects shell meta-characters like <code>$</code> or <code>~</code> from
-	     * being recognized as special.
-	     */
-	    public static readonly BourneStyle BOURNE = new BourneStyle();
-
-	    /** Bourne style, but permits <code>~user</code> at the start of the string. */
-	    public static readonly BourneUserPathStyle BOURNE_USER_PATH = new BourneUserPathStyle();
-
-	    /**
-	     * Quote an input string by the quoting rules.
-	     * <p>
-	     * If the input string does not require any quoting, the same String
-	     * reference is returned to the caller.
-	     * <p>
-	     * Otherwise a quoted string is returned, including the opening and closing
-	     * quotation marks at the start and end of the string. If the style does not
-	     * permit raw Unicode characters then the string will first be encoded in
-	     * UTF-8, with unprintable sequences possibly escaped by the rules.
-	     *
-	     * @param in
-	     *            any non-null Unicode string.
-	     * @return a quoted string. See above for details.
-	     */
-	    public abstract String quote(String in_str);
-
-	    /**
-	     * Clean a previously quoted input, decoding the result via UTF-8.
-	     * <p>
-	     * This method must match quote such that:
-	     *
-	     * <pre>
-	     * a.equals(dequote(quote(a)));
-	     * </pre>
-	     *
-	     * is true for any <code>a</code>.
-	     *
-	     * @param in
-	     *            a Unicode string to remove quoting from.
-	     * @return the cleaned string.
-	     * @see #dequote(byte[], int, int)
-	     */
-	    public String dequote(String in_str)
-        {
-		    byte[] b = Constants.encode(in_str);
-		    return dequote(b, 0, b.Length);
-	    }
-
-	    /**
-	     * Decode a previously quoted input, scanning a UTF-8 encoded buffer.
-	     * <p>
-	     * This method must match quote such that:
-	     *
-	     * <pre>
-	     * a.equals(dequote(Constants.encode(quote(a))));
-	     * </pre>
-	     *
-	     * is true for any <code>a</code>.
-	     * <p>
-	     * This method removes any opening/closing quotation marks added by
-	     * {@link #quote(String)}.
-	     *
-	     * @param in
-	     *            the input buffer to parse.
-	     * @param offset
-	     *            first position within <code>in</code> to scan.
-	     * @param end
-	     *            one position past in <code>in</code> to scan.
-	     * @return the cleaned string.
-	     */
-	    public abstract String dequote(byte[] in_str, int offset, int end);
-
-	    /**
-	     * Quoting style used by the Bourne shell.
-	     * <p>
-	     * Quotes are unconditionally inserted during {@link #quote(String)}. This
-	     * protects shell meta-characters like <code>$</code> or <code>~</code> from
-	     * being recognized as special.
-	     */
-	    public class BourneStyle : QuotedString
-        {
-		    public override String quote(String in_str)
-            {
-			    StringBuilder r = new StringBuilder();
-			    r.Append('\'');
-			    int start = 0, i = 0;
-			    for (; i < in_str.Length; i++) {
-				    switch (in_str[i]) {
-				    case '\'':
-				    case '!':
-					    r.Append(in_str, start, i - start);
-					    r.Append('\'');
-					    r.Append('\\');
-					    r.Append(in_str[i]);
-					    r.Append('\'');
-					    start = i + 1;
-					    break;
-				    }
-			    }
-
-                r.Append(in_str, start, i - start);
-			    r.Append('\'');
-			    return r.ToString();
-		    }
-
-		    public override String dequote(byte[] in_str, int ip, int ie)
-            {
-			    bool inquote = false;
-			    byte[] r = new byte[ie - ip];
-			    int rPtr = 0;
-			    while (ip < ie)
-                {
-				    byte b = in_str[ip++];
-				    switch (b)
-                    {
-				    case (byte)'\'':
-					    inquote = !inquote;
-					    continue;
-				    case (byte)'\\':
-					    if (inquote || ip == ie)
-						    r[rPtr++] = b; // literal within a quote
-					    else
-						    r[rPtr++] = in_str[ip++];
-					    continue;
-				    default:
-					    r[rPtr++] = b;
-					    continue;
-				    }
-			    }
-			    return RawParseUtils.decode(Constants.CHARSET, r, 0, rPtr);
-		    }
-	    }
-
-	    /** Bourne style, but permits <code>~user</code> at the start of the string. */
-        public sealed class BourneUserPathStyle : BourneStyle
-        {
-		    public override String quote(String in_str)
-            {
-                if (new Regex("^~[A-Za-z0-9_-]+$").IsMatch(in_str))
-                {
-				    // If the string is just "~user" we can assume they
-				    // mean "~user/".
-				    //
-				    return in_str + "/";
-			    }
-
-			    if (new Regex("^~[A-Za-z0-9_-]*/.*$").IsMatch(in_str))
-                {
-				    // If the string is of "~/path" or "~user/path"
-				    // we must not escape ~/ or ~user/ from the shell.
-				    //
-				    int i = in_str.IndexOf('/') + 1;
-				    if (i == in_str.Length)
-					    return in_str;
-				    return in_str.Slice(0, i) + base.quote(in_str.Substring(i));
-			    }
-
-			    return base.quote(in_str);
-		    }
-	    }
-
-	    /** Quoting style that obeys the rules Git applies to file names */
-	    public sealed class GitPathStyle : QuotedString
-        {
-		    private static readonly int[] quote_m;
-		    
-            static GitPathStyle()
-            {
-                quote_m = new int[128];
-                for (int i = 0; i < quote_m.Length; i++)
-                {
-                    quote_m[i] = -1;
-                }
-
-			    for (int i = '0'; i <= '9'; i++)
-                    quote_m[i] = 0;
-			    for (int i = 'a'; i <= 'z'; i++)
-                    quote_m[i] = 0;
-			    for (int i = 'A'; i <= 'Z'; i++)
-                    quote_m[i] = 0;
-                quote_m[' '] = 0;
-                quote_m['+'] = 0;
-                quote_m[','] = 0;
-                quote_m['-'] = 0;
-                quote_m['.'] = 0;
-                quote_m['/'] = 0;
-                quote_m['='] = 0;
-                quote_m['_'] = 0;
-                quote_m['^'] = 0;
-
-                quote_m['\u0007'] = (int)'a';
-                quote_m['\b'] = (int)'b';
-                quote_m['\f'] = (int)'f';
-                quote_m['\n'] = (int)'n';
-                quote_m['\r'] = (int)'r';
-                quote_m['\t'] = (int)'t';
-                quote_m['\u000B'] = (int)'v';
-                quote_m['\\'] = (int)'\\';
-                quote_m['"'] = (int)'"';
-		    }
-
-		    public override String quote(String instr)
-            {
-			    if (instr.Length == 0)
-				    return "\"\"";
-			    bool reuse = true;
-			    byte[] in_str = Constants.encode(instr);
-			    StringBuilder r = new StringBuilder(2 + in_str.Length);
-			    r.Append('"');
-			    for (int i = 0; i < in_str.Length; i++) {
-				    int c = in_str[i] & 0xff;
-                    if (c < quote_m.Length)
-                    {
-                        int style = quote_m[c];
-					    if (style == 0) {
-						    r.Append((char) c);
-						    continue;
-					    }
-					    if (style > 0) {
-						    reuse = false;
-						    r.Append('\\');
-						    r.Append((char) style);
-						    continue;
-					    }
-				    }
-
-				    reuse = false;
-				    r.Append('\\');
-				    r.Append((char) (((c >> 6) & 03) + '0'));
-				    r.Append((char) (((c >> 3) & 07) + '0'));
-				    r.Append((char) (((c >> 0) & 07) + '0'));
-			    }
-			    if (reuse)
-				    return instr;
-			    r.Append('"');
-			    return r.ToString();
-		    }
-
-		    public override String dequote(byte[] in_str, int inPtr, int inEnd)
-            {
-			    if (2 <= inEnd - inPtr && in_str[inPtr] == '"' && in_str[inEnd - 1] == '"')
-				    return dq(in_str, inPtr + 1, inEnd - 1);
-			    return RawParseUtils.decode(Constants.CHARSET, in_str, inPtr, inEnd);
-		    }
-
-		    private static String dq(byte[] in_str, int inPtr, int inEnd)
-            {
-			    byte[] r = new byte[inEnd - inPtr];
-			    int rPtr = 0;
-			    while (inPtr < inEnd)
-                {
-				    byte b = in_str[inPtr++];
-				    if (b != '\\') {
-					    r[rPtr++] = b;
-					    continue;
-				    }
-
-				    if (inPtr == inEnd) {
-					    // Lone trailing backslash. Treat it as a literal.
-					    //
-					    r[rPtr++] = (byte)'\\';
-					    break;
-				    }
-
-				    switch (in_str[inPtr++]) {
-				    case (byte)'a':
-					    r[rPtr++] = 0x07 /* \a = BEL */;
-					    continue;
-				    case (byte)'b':
-					    r[rPtr++] = (byte)'\b';
-					    continue;
-				    case (byte)'f':
-					    r[rPtr++] = (byte)'\f';
-					    continue;
-				    case (byte)'n':
-					    r[rPtr++] = (byte)'\n';
-					    continue;
-				    case (byte)'r':
-					    r[rPtr++] = (byte)'\r';
-					    continue;
-				    case (byte)'t':
-					    r[rPtr++] = (byte)'\t';
-					    continue;
-				    case (byte)'v':
-					    r[rPtr++] = 0x0B/* \v = VT */;
-					    continue;
-
-				    case (byte)'\\':
-				    case (byte)'"':
-					    r[rPtr++] = in_str[inPtr - 1];
-					    continue;
-
-				    case (byte)'0':
-				    case (byte)'1':
-				    case (byte)'2':
-				    case (byte)'3': {
-					    int cp = in_str[inPtr - 1] - '0';
-					    while (inPtr < inEnd) {
-						    byte c = in_str[inPtr];
-						    if ('0' <= c && c <= '7') {
-							    cp <<= 3;
-							    cp |= c - '0';
-							    inPtr++;
-						    } else {
-							    break;
-						    }
-					    }
-					    r[rPtr++] = (byte) cp;
-					    continue;
-				    }
-
-				    default:
-					    // Any other code is taken literally.
-					    //
-					    r[rPtr++] = (byte)'\\';
-					    r[rPtr++] = in_str[inPtr - 1];
-					    continue;
-				    }
-			    }
-
-			    return RawParseUtils.decode(Constants.CHARSET, r, 0, rPtr);
-		    }
-
-		    private GitPathStyle() {
-			    // Singleton
-		    }
-
-            /** Quoting style that obeys the rules Git applies to file names */
-            public static readonly GitPathStyle GIT_PATH = new GitPathStyle();
-	    }
-    }
->>>>>>> e85cf42e
 }