<<<<<<< HEAD
/*
 * Copyright (C) 2008, Miguel de Icaza <miguel@novell.com>
 * All rights reserved.
 *
 * Redistribution and use in source and binary forms, with or
 * without modification, are permitted provided that the following
 * conditions are met:
 *
 * - Redistributions of source code must retain the above copyright
 *   notice, this list of conditions and the following disclaimer.
 *
 * - Redistributions in binary form must reproduce the above
 *   copyright notice, this list of conditions and the following
 *   disclaimer in the documentation and/or other materials provided
 *   with the distribution.
 *
 * - Neither the name of the Git Development Community nor the
 *   names of its contributors may be used to endorse or promote
 *   products derived from this software without specific prior
 *   written permission.
 *
 * THIS SOFTWARE IS PROVIDED BY THE COPYRIGHT HOLDERS AND
 * CONTRIBUTORS "AS IS" AND ANY EXPRESS OR IMPLIED WARRANTIES,
 * INCLUDING, BUT NOT LIMITED TO, THE IMPLIED WARRANTIES
 * OF MERCHANTABILITY AND FITNESS FOR A PARTICULAR PURPOSE
 * ARE DISCLAIMED. IN NO EVENT SHALL THE COPYRIGHT OWNER OR
 * CONTRIBUTORS BE LIABLE FOR ANY DIRECT, INDIRECT, INCIDENTAL,
 * SPECIAL, EXEMPLARY, OR CONSEQUENTIAL DAMAGES (INCLUDING, BUT
 * NOT LIMITED TO, PROCUREMENT OF SUBSTITUTE GOODS OR SERVICES;
 * LOSS OF USE, DATA, OR PROFITS; OR BUSINESS INTERRUPTION) HOWEVER
 * CAUSED AND ON ANY THEORY OF LIABILITY, WHETHER IN CONTRACT,
 * STRICT LIABILITY, OR TORT (INCLUDING NEGLIGENCE OR OTHERWISE)
 * ARISING IN ANY WAY OUT OF THE USE OF THIS SOFTWARE, EVEN IF
 * ADVISED OF THE POSSIBILITY OF SUCH DAMAGE.
 */

using System;
using System.IO;

namespace GitSharp
{

    public class CheckedOutputStream : System.IO.Stream
    {
        Stream under;
        Crc32 crc;

        // Stream configuration: read-only, non-seeking stream
        public override bool CanRead { get { return false; } }
        public override bool CanSeek { get { return false; } }
        public override bool CanWrite { get { return true; } }

        public CheckedOutputStream(Stream under, Crc32 crc)
        {
            this.under = under;
            this.crc = crc;
        }

        public override void Flush()
        {
            under.Flush();
        }

        public override int Read(byte[] buffer, int offset, int count)
        {
            throw new InvalidOperationException();
        }

        public override long Seek(long offset, SeekOrigin origin)
        {
            throw new InvalidOperationException();
        }

        public override void SetLength(long value)
        {
            throw new InvalidOperationException();
        }

        public override void Write(byte[] buffer, int offset, int count)
        {
            if (buffer == null)
                throw new ArgumentNullException("buffer");

            if (offset < 0)
                throw new ArgumentOutOfRangeException("offset", "< 0");

            if (count < 0)
                throw new ArgumentOutOfRangeException("count", "< 0");

            // ordered to avoid possible integer overflow
            if (offset > buffer.Length - count)
                throw new ArgumentException("Reading would overrun buffer");

            crc.Update(buffer, offset, count);
            under.Write(buffer, offset, count);
        }

        public override long Length
        {
            get
            {
                return under.Length;
            }
        }

        public override long Position
        {
            get
            {
                return under.Position;
            }

            set
            {
                throw new InvalidOperationException();
            }
        }
    }
=======
/*
 * Copyright (C) 2008, Miguel de Icaza <miguel@novell.com>
 * All rights reserved.
 *
 * Redistribution and use in source and binary forms, with or
 * without modification, are permitted provided that the following
 * conditions are met:
 *
 * - Redistributions of source code must retain the above copyright
 *   notice, this list of conditions and the following disclaimer.
 *
 * - Redistributions in binary form must reproduce the above
 *   copyright notice, this list of conditions and the following
 *   disclaimer in the documentation and/or other materials provided
 *   with the distribution.
 *
 * - Neither the name of the Git Development Community nor the
 *   names of its contributors may be used to endorse or promote
 *   products derived from this software without specific prior
 *   written permission.
 *
 * THIS SOFTWARE IS PROVIDED BY THE COPYRIGHT HOLDERS AND
 * CONTRIBUTORS "AS IS" AND ANY EXPRESS OR IMPLIED WARRANTIES,
 * INCLUDING, BUT NOT LIMITED TO, THE IMPLIED WARRANTIES
 * OF MERCHANTABILITY AND FITNESS FOR A PARTICULAR PURPOSE
 * ARE DISCLAIMED. IN NO EVENT SHALL THE COPYRIGHT OWNER OR
 * CONTRIBUTORS BE LIABLE FOR ANY DIRECT, INDIRECT, INCIDENTAL,
 * SPECIAL, EXEMPLARY, OR CONSEQUENTIAL DAMAGES (INCLUDING, BUT
 * NOT LIMITED TO, PROCUREMENT OF SUBSTITUTE GOODS OR SERVICES;
 * LOSS OF USE, DATA, OR PROFITS; OR BUSINESS INTERRUPTION) HOWEVER
 * CAUSED AND ON ANY THEORY OF LIABILITY, WHETHER IN CONTRACT,
 * STRICT LIABILITY, OR TORT (INCLUDING NEGLIGENCE OR OTHERWISE)
 * ARISING IN ANY WAY OUT OF THE USE OF THIS SOFTWARE, EVEN IF
 * ADVISED OF THE POSSIBILITY OF SUCH DAMAGE.
 */

using System;
using System.IO;

namespace GitSharp.Util
{
	public class CheckedOutputStream : Stream
	{
		private readonly Stream _baseStream;
		private readonly Crc32 _crc;

		// Stream configuration: read-only, non-seeking stream
		public override bool CanRead { get { return false; } }
		public override bool CanSeek { get { return false; } }
		public override bool CanWrite { get { return true; } }

		public CheckedOutputStream(Stream baseStream, Crc32 crc)
		{
			_baseStream = baseStream;
			_crc = crc;
		}

		public override void Flush()
		{
			_baseStream.Flush();
		}

		public override int Read(byte[] buffer, int offset, int count)
		{
			throw new InvalidOperationException();
		}

		public override long Seek(long offset, SeekOrigin origin)
		{
			throw new InvalidOperationException();
		}

		public override void SetLength(long value)
		{
			throw new InvalidOperationException();
		}

		public override void Write(byte[] buffer, int offset, int count)
		{
			if (buffer == null)
			{
				throw new ArgumentNullException("buffer");
			}

			if (offset < 0)
			{
				throw new ArgumentOutOfRangeException("offset", "< 0");
			}

			if (count < 0)
			{
				throw new ArgumentOutOfRangeException("count", "< 0");
			}

			// ordered to avoid possible integer overflow
			if (offset > buffer.Length - count)
			{
				throw new ArgumentException("Reading would overrun buffer");
			}

			_crc.Update(buffer);

			_baseStream.Write(buffer, offset, count);
		}

		public override long Length
		{
			get { return _baseStream.Length; }
		}

		public override long Position
		{
			get { return _baseStream.Position; }
			set { throw new InvalidOperationException(); }
		}
	}
>>>>>>> e85cf42e
}<|MERGE_RESOLUTION|>--- conflicted
+++ resolved
@@ -1,238 +1,120 @@
-<<<<<<< HEAD
-/*
- * Copyright (C) 2008, Miguel de Icaza <miguel@novell.com>
- * All rights reserved.
- *
- * Redistribution and use in source and binary forms, with or
- * without modification, are permitted provided that the following
- * conditions are met:
- *
- * - Redistributions of source code must retain the above copyright
- *   notice, this list of conditions and the following disclaimer.
- *
- * - Redistributions in binary form must reproduce the above
- *   copyright notice, this list of conditions and the following
- *   disclaimer in the documentation and/or other materials provided
- *   with the distribution.
- *
- * - Neither the name of the Git Development Community nor the
- *   names of its contributors may be used to endorse or promote
- *   products derived from this software without specific prior
- *   written permission.
- *
- * THIS SOFTWARE IS PROVIDED BY THE COPYRIGHT HOLDERS AND
- * CONTRIBUTORS "AS IS" AND ANY EXPRESS OR IMPLIED WARRANTIES,
- * INCLUDING, BUT NOT LIMITED TO, THE IMPLIED WARRANTIES
- * OF MERCHANTABILITY AND FITNESS FOR A PARTICULAR PURPOSE
- * ARE DISCLAIMED. IN NO EVENT SHALL THE COPYRIGHT OWNER OR
- * CONTRIBUTORS BE LIABLE FOR ANY DIRECT, INDIRECT, INCIDENTAL,
- * SPECIAL, EXEMPLARY, OR CONSEQUENTIAL DAMAGES (INCLUDING, BUT
- * NOT LIMITED TO, PROCUREMENT OF SUBSTITUTE GOODS OR SERVICES;
- * LOSS OF USE, DATA, OR PROFITS; OR BUSINESS INTERRUPTION) HOWEVER
- * CAUSED AND ON ANY THEORY OF LIABILITY, WHETHER IN CONTRACT,
- * STRICT LIABILITY, OR TORT (INCLUDING NEGLIGENCE OR OTHERWISE)
- * ARISING IN ANY WAY OUT OF THE USE OF THIS SOFTWARE, EVEN IF
- * ADVISED OF THE POSSIBILITY OF SUCH DAMAGE.
- */
-
-using System;
-using System.IO;
-
-namespace GitSharp
-{
-
-    public class CheckedOutputStream : System.IO.Stream
-    {
-        Stream under;
-        Crc32 crc;
-
-        // Stream configuration: read-only, non-seeking stream
-        public override bool CanRead { get { return false; } }
-        public override bool CanSeek { get { return false; } }
-        public override bool CanWrite { get { return true; } }
-
-        public CheckedOutputStream(Stream under, Crc32 crc)
-        {
-            this.under = under;
-            this.crc = crc;
-        }
-
-        public override void Flush()
-        {
-            under.Flush();
-        }
-
-        public override int Read(byte[] buffer, int offset, int count)
-        {
-            throw new InvalidOperationException();
-        }
-
-        public override long Seek(long offset, SeekOrigin origin)
-        {
-            throw new InvalidOperationException();
-        }
-
-        public override void SetLength(long value)
-        {
-            throw new InvalidOperationException();
-        }
-
-        public override void Write(byte[] buffer, int offset, int count)
-        {
-            if (buffer == null)
-                throw new ArgumentNullException("buffer");
-
-            if (offset < 0)
-                throw new ArgumentOutOfRangeException("offset", "< 0");
-
-            if (count < 0)
-                throw new ArgumentOutOfRangeException("count", "< 0");
-
-            // ordered to avoid possible integer overflow
-            if (offset > buffer.Length - count)
-                throw new ArgumentException("Reading would overrun buffer");
-
-            crc.Update(buffer, offset, count);
-            under.Write(buffer, offset, count);
-        }
-
-        public override long Length
-        {
-            get
-            {
-                return under.Length;
-            }
-        }
-
-        public override long Position
-        {
-            get
-            {
-                return under.Position;
-            }
-
-            set
-            {
-                throw new InvalidOperationException();
-            }
-        }
-    }
-=======
-/*
- * Copyright (C) 2008, Miguel de Icaza <miguel@novell.com>
- * All rights reserved.
- *
- * Redistribution and use in source and binary forms, with or
- * without modification, are permitted provided that the following
- * conditions are met:
- *
- * - Redistributions of source code must retain the above copyright
- *   notice, this list of conditions and the following disclaimer.
- *
- * - Redistributions in binary form must reproduce the above
- *   copyright notice, this list of conditions and the following
- *   disclaimer in the documentation and/or other materials provided
- *   with the distribution.
- *
- * - Neither the name of the Git Development Community nor the
- *   names of its contributors may be used to endorse or promote
- *   products derived from this software without specific prior
- *   written permission.
- *
- * THIS SOFTWARE IS PROVIDED BY THE COPYRIGHT HOLDERS AND
- * CONTRIBUTORS "AS IS" AND ANY EXPRESS OR IMPLIED WARRANTIES,
- * INCLUDING, BUT NOT LIMITED TO, THE IMPLIED WARRANTIES
- * OF MERCHANTABILITY AND FITNESS FOR A PARTICULAR PURPOSE
- * ARE DISCLAIMED. IN NO EVENT SHALL THE COPYRIGHT OWNER OR
- * CONTRIBUTORS BE LIABLE FOR ANY DIRECT, INDIRECT, INCIDENTAL,
- * SPECIAL, EXEMPLARY, OR CONSEQUENTIAL DAMAGES (INCLUDING, BUT
- * NOT LIMITED TO, PROCUREMENT OF SUBSTITUTE GOODS OR SERVICES;
- * LOSS OF USE, DATA, OR PROFITS; OR BUSINESS INTERRUPTION) HOWEVER
- * CAUSED AND ON ANY THEORY OF LIABILITY, WHETHER IN CONTRACT,
- * STRICT LIABILITY, OR TORT (INCLUDING NEGLIGENCE OR OTHERWISE)
- * ARISING IN ANY WAY OUT OF THE USE OF THIS SOFTWARE, EVEN IF
- * ADVISED OF THE POSSIBILITY OF SUCH DAMAGE.
- */
-
-using System;
-using System.IO;
-
-namespace GitSharp.Util
-{
-	public class CheckedOutputStream : Stream
-	{
-		private readonly Stream _baseStream;
-		private readonly Crc32 _crc;
-
-		// Stream configuration: read-only, non-seeking stream
-		public override bool CanRead { get { return false; } }
-		public override bool CanSeek { get { return false; } }
-		public override bool CanWrite { get { return true; } }
-
-		public CheckedOutputStream(Stream baseStream, Crc32 crc)
-		{
-			_baseStream = baseStream;
-			_crc = crc;
-		}
-
-		public override void Flush()
-		{
-			_baseStream.Flush();
-		}
-
-		public override int Read(byte[] buffer, int offset, int count)
-		{
-			throw new InvalidOperationException();
-		}
-
-		public override long Seek(long offset, SeekOrigin origin)
-		{
-			throw new InvalidOperationException();
-		}
-
-		public override void SetLength(long value)
-		{
-			throw new InvalidOperationException();
-		}
-
-		public override void Write(byte[] buffer, int offset, int count)
-		{
-			if (buffer == null)
-			{
-				throw new ArgumentNullException("buffer");
-			}
-
-			if (offset < 0)
-			{
-				throw new ArgumentOutOfRangeException("offset", "< 0");
-			}
-
-			if (count < 0)
-			{
-				throw new ArgumentOutOfRangeException("count", "< 0");
-			}
-
-			// ordered to avoid possible integer overflow
-			if (offset > buffer.Length - count)
-			{
-				throw new ArgumentException("Reading would overrun buffer");
-			}
-
-			_crc.Update(buffer);
-
-			_baseStream.Write(buffer, offset, count);
-		}
-
-		public override long Length
-		{
-			get { return _baseStream.Length; }
-		}
-
-		public override long Position
-		{
-			get { return _baseStream.Position; }
-			set { throw new InvalidOperationException(); }
-		}
-	}
->>>>>>> e85cf42e
+/*
+ * Copyright (C) 2008, Miguel de Icaza <miguel@novell.com>
+ * All rights reserved.
+ *
+ * Redistribution and use in source and binary forms, with or
+ * without modification, are permitted provided that the following
+ * conditions are met:
+ *
+ * - Redistributions of source code must retain the above copyright
+ *   notice, this list of conditions and the following disclaimer.
+ *
+ * - Redistributions in binary form must reproduce the above
+ *   copyright notice, this list of conditions and the following
+ *   disclaimer in the documentation and/or other materials provided
+ *   with the distribution.
+ *
+ * - Neither the name of the Git Development Community nor the
+ *   names of its contributors may be used to endorse or promote
+ *   products derived from this software without specific prior
+ *   written permission.
+ *
+ * THIS SOFTWARE IS PROVIDED BY THE COPYRIGHT HOLDERS AND
+ * CONTRIBUTORS "AS IS" AND ANY EXPRESS OR IMPLIED WARRANTIES,
+ * INCLUDING, BUT NOT LIMITED TO, THE IMPLIED WARRANTIES
+ * OF MERCHANTABILITY AND FITNESS FOR A PARTICULAR PURPOSE
+ * ARE DISCLAIMED. IN NO EVENT SHALL THE COPYRIGHT OWNER OR
+ * CONTRIBUTORS BE LIABLE FOR ANY DIRECT, INDIRECT, INCIDENTAL,
+ * SPECIAL, EXEMPLARY, OR CONSEQUENTIAL DAMAGES (INCLUDING, BUT
+ * NOT LIMITED TO, PROCUREMENT OF SUBSTITUTE GOODS OR SERVICES;
+ * LOSS OF USE, DATA, OR PROFITS; OR BUSINESS INTERRUPTION) HOWEVER
+ * CAUSED AND ON ANY THEORY OF LIABILITY, WHETHER IN CONTRACT,
+ * STRICT LIABILITY, OR TORT (INCLUDING NEGLIGENCE OR OTHERWISE)
+ * ARISING IN ANY WAY OUT OF THE USE OF THIS SOFTWARE, EVEN IF
+ * ADVISED OF THE POSSIBILITY OF SUCH DAMAGE.
+ */
+
+using System;
+using System.IO;
+using GitSharp.Util;
+
+namespace GitSharp
+{
+
+    public class CheckedOutputStream : System.IO.Stream
+    {
+        Stream under;
+        Crc32 crc;
+
+        // Stream configuration: read-only, non-seeking stream
+        public override bool CanRead { get { return false; } }
+        public override bool CanSeek { get { return false; } }
+        public override bool CanWrite { get { return true; } }
+
+        public CheckedOutputStream(Stream under, Crc32 crc)
+        {
+            this.under = under;
+            this.crc = crc;
+        }
+
+        public override void Flush()
+        {
+            under.Flush();
+        }
+
+        public override int Read(byte[] buffer, int offset, int count)
+        {
+            throw new InvalidOperationException();
+        }
+
+        public override long Seek(long offset, SeekOrigin origin)
+        {
+            throw new InvalidOperationException();
+        }
+
+        public override void SetLength(long value)
+        {
+            throw new InvalidOperationException();
+        }
+
+        public override void Write(byte[] buffer, int offset, int count)
+        {
+            if (buffer == null)
+                throw new ArgumentNullException("buffer");
+
+            if (offset < 0)
+                throw new ArgumentOutOfRangeException("offset", "< 0");
+
+            if (count < 0)
+                throw new ArgumentOutOfRangeException("count", "< 0");
+
+            // ordered to avoid possible integer overflow
+            if (offset > buffer.Length - count)
+                throw new ArgumentException("Reading would overrun buffer");
+
+            crc.Update(buffer, offset, count);
+            under.Write(buffer, offset, count);
+        }
+
+        public override long Length
+        {
+            get
+            {
+                return under.Length;
+            }
+        }
+
+        public override long Position
+        {
+            get
+            {
+                return under.Position;
+            }
+
+            set
+            {
+                throw new InvalidOperationException();
+            }
+        }
+    }
 }