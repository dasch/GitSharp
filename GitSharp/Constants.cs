--- conflicted
+++ resolved
@@ -1,555 +1,547 @@
-/*
- * Copyright (C) 2007, Dave Watson <dwatson@mimvista.com>
- * Copyright (C) 2008, Robin Rosenberg <robin.rosenberg@dewire.com>
- * Copyright (C) 2008, Shawn O. Pearce <spearce@spearce.org>
- * Copyright (C) 2008, Google Inc.
- * Copyright (C) 2008, Kevin Thompson <kevin.thompson@theautomaters.com>
- * Copyright (C) 2009, Henon <meinrad.recheis@gmail.com>
- *
- * All rights reserved.
- *
- * Redistribution and use in source and binary forms, with or
- * without modification, are permitted provided that the following
- * conditions are met:
- *
- * - Redistributions of source code must retain the above copyright
- *   notice, this list of conditions and the following disclaimer.
- *
- * - Redistributions in binary form must reproduce the above
- *   copyright notice, this list of conditions and the following
- *   disclaimer in the documentation and/or other materials provided
- *   with the distribution.
- *
- * - Neither the name of the Git Development Community nor the
- *   names of its contributors may be used to endorse or promote
- *   products derived from this software without specific prior
- *   written permission.
- *
- * THIS SOFTWARE IS PROVIDED BY THE COPYRIGHT HOLDERS AND
- * CONTRIBUTORS "AS IS" AND ANY EXPRESS OR IMPLIED WARRANTIES,
- * INCLUDING, BUT NOT LIMITED TO, THE IMPLIED WARRANTIES
- * OF MERCHANTABILITY AND FITNESS FOR A PARTICULAR PURPOSE
- * ARE DISCLAIMED. IN NO EVENT SHALL THE COPYRIGHT OWNER OR
- * CONTRIBUTORS BE LIABLE FOR ANY DIRECT, INDIRECT, INCIDENTAL,
- * SPECIAL, EXEMPLARY, OR CONSEQUENTIAL DAMAGES (INCLUDING, BUT
- * NOT LIMITED TO, PROCUREMENT OF SUBSTITUTE GOODS OR SERVICES;
- * LOSS OF USE, DATA, OR PROFITS; OR BUSINESS INTERRUPTION) HOWEVER
- * CAUSED AND ON ANY THEORY OF LIABILITY, WHETHER IN CONTRACT,
- * STRICT LIABILITY, OR TORT (INCLUDING NEGLIGENCE OR OTHERWISE)
- * ARISING IN ANY WAY OUT OF THE USE OF THIS SOFTWARE, EVEN IF
- * ADVISED OF THE POSSIBILITY OF SUCH DAMAGE.
- */
-using System.Globalization;
-using System.Linq;
-using System.Text;
-using System;
-using System.IO;
-using GitSharp.Util;
-using GitSharp.Exceptions;
-
-namespace GitSharp
-{
-    public static class Constants
-    {
-
-        /// <summary>
-        ///   Special name for the "HEAD" symbolic ref
-        /// </summary>
-        public static readonly string Head = "HEAD";
-
-        public static readonly string Master = "master";
-
-        public static class ObjectTypes
-        {
-
-            /// <summary>
-            ///    Text string that identifies an object as an annotated tag.
-            /// <summary>
-            /// <remarks>
-            ///   Annotated tags store a pointer to any other object, and an additional
-            ///   message. It is most commonly used to record a stable release of the
-            ///   project.
-            /// </remarks>
-            public const string Tag = "tag";
-
-            /// <summary>
-            ///    Text string that identifies an object as tree.
-            /// <summary>
-            /// <remarks>
-            /// Trees attach object ids (hashes) to names and file
-            /// modes. The normal use for a tree is to store a
-            /// version of a directory and its contents.
-            /// </remarks>
-            public const string Tree = "tree";
-
-            /// <summary>
-            ///    Text string that identifies an object as a blob
-            /// <summary>
-            /// <remarks>
-            /// Blobs store whole file revisions. They are used
-            /// for any user file, as well as for symlinks. Blobs
-            /// form the bulk of any project's storage space.
-            /// </remarks>
-            public const string Blob = "blob";
-
-            /// <summary>
-            ///    Text string that identifies an object as a commit.
-            /// <summary>
-            /// <remarks>
-            /// Commits connect trees into a string of project
-            /// histories, where each commit is an assertion that
-            /// the best way to continue is to use this other tree
-            /// (set of files).
-            /// </remarks>
-            public const string Commit = "commit";
-
-            public static readonly byte[] EncodedCommit = new byte[] { (byte)'c', (byte)'o', (byte)'m', (byte)'m', (byte)'i', (byte)'t' };
-            public static readonly byte[] EncodedTree = new byte[] { (byte)'t', (byte)'r', (byte)'e', (byte)'e' };
-            public static readonly byte[] EncodedBlob = new byte[] { (byte)'b', (byte)'l', (byte)'o', (byte)'b' };
-            public static readonly byte[] EncodedTag = new byte[] { (byte)'t', (byte)'a', (byte)'g' };
-
-        }
-
-        public static readonly Encoding Encoding = Encoding.UTF8;
-
-        public static readonly string Refs = "refs/";
-        public static readonly string RefsTags = Refs + "tags/";
-        public static readonly string RefsHeads = Refs + "heads/";
-        public static readonly string RefsRemotes = Refs + "remotes/";
-
-        public static readonly string[] RefSearchPaths = { "", Refs, RefsTags, RefsHeads, RefsRemotes };
-
-        /** Hash function used natively by Git for all objects. */
-        //private static string HASH_FUNCTION = "SHA-1"; // [henon] we don't use it anyway
-
-        /** Length of an object hash. */
-        public static int OBJECT_ID_LENGTH = 20;
-
-        /** Special name for the "HEAD" symbolic-ref. */
-        public static string HEAD = "HEAD";
-
-        /**
-         * Text string that identifies an object as a commit.
-         * <p>
-         * Commits connect trees into a string of project histories, where each
-         * commit is an assertion that the best way to continue is to use this other
-         * tree (set of files).
-         */
-        public static string TYPE_COMMIT = "commit";
-
-        /**
-         * Text string that identifies an object as a blob.
-         * <p>
-         * Blobs store whole file revisions. They are used for any user file, as
-         * well as for symlinks. Blobs form the bulk of any project's storage space.
-         */
-        public static string TYPE_BLOB = "blob";
-
-        /**
-         * Text string that identifies an object as a tree.
-         * <p>
-         * Trees attach object ids (hashes) to names and file modes. The normal use
-         * for a tree is to store a version of a directory and its contents.
-         */
-        public static string TYPE_TREE = "tree";
-
-        /**
-         * Text string that identifies an object as an annotated tag.
-         * <p>
-         * Annotated tags store a pointer to any other object, and an additional
-         * message. It is most commonly used to record a stable release of the
-         * project.
-         */
-        public static string TYPE_TAG = "tag";
-
-
-        private static byte[] ENCODED_TYPE_COMMIT = encodeASCII(TYPE_COMMIT);
-
-        private static byte[] ENCODED_TYPE_BLOB = encodeASCII(TYPE_BLOB);
-
-        private static byte[] ENCODED_TYPE_TREE = encodeASCII(TYPE_TREE);
-
-        private static byte[] ENCODED_TYPE_TAG = encodeASCII(TYPE_TAG);
-
-        /** An unknown or invalid object type code. */
-        public const int OBJ_BAD = -1;
-
-        /**
-         * In-pack object type: extended types.
-         * <p>
-         * This header code is reserved for future expansion. It is currently
-         * undefined/unsupported.
-         */
-        public const int OBJ_EXT = 0;
-
-        /**
-         * In-pack object type: commit.
-         * <p>
-         * Indicates the associated object is a commit.
-         * <p>
-         * <b>This constant is fixed and is defined by the Git packfile format.</b>
-         * 
-         * @see #TYPE_COMMIT
-         */
-        public const int OBJ_COMMIT = 1;
-
-        /**
-         * In-pack object type: tree.
-         * <p>
-         * Indicates the associated object is a tree.
-         * <p>
-         * <b>This constant is fixed and is defined by the Git packfile format.</b>
-         * 
-         * @see #TYPE_BLOB
-         */
-        public const int OBJ_TREE = 2;
-
-        /**
-         * In-pack object type: blob.
-         * <p>
-         * Indicates the associated object is a blob.
-         * <p>
-         * <b>This constant is fixed and is defined by the Git packfile format.</b>
-         * 
-         * @see #TYPE_BLOB
-         */
-        public const int OBJ_BLOB = 3;
-
-        /**
-         * In-pack object type: annotated tag.
-         * <p>
-         * Indicates the associated object is an annotated tag.
-         * <p>
-         * <b>This constant is fixed and is defined by the Git packfile format.</b>
-         * 
-         * @see #TYPE_TAG
-         */
-        public const int OBJ_TAG = 4;
-
-        /** In-pack object type: reserved for future use. */
-        public const int OBJ_TYPE_5 = 5;
-
-        /**
-         * In-pack object type: offset delta
-         * <p>
-         * Objects stored with this type actually have a different type which must
-         * be obtained from their delta base object. Delta objects store only the
-         * changes needed to apply to the base object in order to recover the
-         * original object.
-         * <p>
-         * An offset delta uses a negative offset from the start of this object to
-         * refer to its delta base. The base object must exist in this packfile
-         * (even in the case of a thin pack).
-         * <p>
-         * <b>This constant is fixed and is defined by the Git packfile format.</b>
-         */
-        public const int OBJ_OFS_DELTA = 6;
-
-        /**
-         * In-pack object type: reference delta
-         * <p>
-         * Objects stored with this type actually have a different type which must
-         * be obtained from their delta base object. Delta objects store only the
-         * changes needed to apply to the base object in order to recover the
-         * original object.
-         * <p>
-         * A reference delta uses a full object id (hash) to reference the delta
-         * base. The base object is allowed to be omitted from the packfile, but
-         * only in the case of a thin pack being transferred over the network.
-         * <p>
-         * <b>This constant is fixed and is defined by the Git packfile format.</b>
-         */
-        public const int OBJ_REF_DELTA = 7;
-
-        /**
-         * Pack file signature that occurs at file header - identifies file as Git
-         * packfile formatted.
-         * <p>
-         * <b>This constant is fixed and is defined by the Git packfile format.</b>
-         */
-        public static byte[] PACK_SIGNATURE = { (byte)'P', (byte)'A', (byte)'C', (byte)'K' };
-
-        /** Native character encoding for commit messages, file names... */
-        public static string CHARACTER_ENCODING = "UTF-8";
-
-        /** Native character encoding for commit messages, file names... */
-        public static Encoding CHARSET = Encoding.GetEncoding(CHARACTER_ENCODING);
-
-
-        /** Default main branch name */
-        public static string MASTER = "master";
-
-        /** Prefix for branch refs */
-        public static string R_HEADS = "refs/heads/";
-
-        /** Prefix for remotes refs */
-        public static string R_REMOTES = "refs/remotes/";
-
-        /** Prefix for tag refs */
-        public static string R_TAGS = "refs/tags/";
-
-        /** Prefix for any ref */
-        public static string R_REFS = "refs/";
-
-        /** Logs folder name */
-        public static string LOGS = "logs";
-
-        /** Info refs folder */
-        public static string INFO_REFS = "info/refs";
-
-        /** Packed refs file */
-        public static string PACKED_REFS = "packed-refs";
-
-        /** The environment variable that contains the system user name */
-        public static string OS_USER_NAME_KEY = "user.name";
-
-        /** The environment variable that contains the author's name */
-        public static string GIT_AUTHOR_NAME_KEY = "GIT_AUTHOR_NAME";
-
-        /** The environment variable that contains the author's email */
-        public static string GIT_AUTHOR_EMAIL_KEY = "GIT_AUTHOR_EMAIL";
-
-        /** The environment variable that contains the commiter's name */
-        public static string GIT_COMMITTER_NAME_KEY = "GIT_COMMITTER_NAME";
-
-        /** The environment variable that contains the commiter's email */
-        public static string GIT_COMMITTER_EMAIL_KEY = "GIT_COMMITTER_EMAIL";
-
-        /** Default value for the user name if no other information is available */
-        public static string UNKNOWN_USER_DEFAULT = "unknown-user";
-
-        /** Beginning of the common "Signed-off-by: " commit message line */
-        public static string SIGNED_OFF_BY_TAG = "Signed-off-by: ";
-
-
-        /**
-         * Create a new digest function for objects.
-         * 
-         * @return a new digest object.
-         * @throws RuntimeException
-         *             this Java virtual machine does not support the required hash
-         *             function. Very unlikely given that JGit uses a hash function
-         *             that is in the Java reference specification.
-         */
-        internal static MessageDigest newMessageDigest()
-        {
-            //try {
-            //    return MessageDigest.getInstance(HASH_FUNCTION);
-            //} catch (NoSuchAlgorithmException nsae) {
-            //    throw new RuntimeException("Required hash function "
-            //            + HASH_FUNCTION + " not available.", nsae);
-            //}
-            return new MessageDigest();
-        }
-
-
-        /**
-         * Convert an OBJ_* type constant to a TYPE_* type constant.
-         *
-         * @param typeCode the type code, from a pack representation.
-         * @return the canonical string name of this type.
-         */
-        public static string typeString(int typeCode)
-        {
-            switch (typeCode)
-            {
-                case OBJ_COMMIT:
-                    return TYPE_COMMIT;
-                case OBJ_TREE:
-                    return TYPE_TREE;
-                case OBJ_BLOB:
-                    return TYPE_BLOB;
-                case OBJ_TAG:
-                    return TYPE_TAG;
-                default:
-                    throw new ArgumentException("Bad object type: " + typeCode);
-            }
-        }
-
-        /**
-         * Convert an OBJ_* type constant to an ASCII encoded string constant.
-         * <p>
-         * The ASCII encoded string is often the canonical representation of
-         * the type within a loose object header, or within a tag header.
-         *
-         * @param typeCode the type code, from a pack representation.
-         * @return the canonical ASCII encoded name of this type.
-         */
-        public static byte[] encodedTypeString(int typeCode)
-        {
-            switch (typeCode)
-            {
-                case OBJ_COMMIT:
-                    return ENCODED_TYPE_COMMIT;
-                case OBJ_TREE:
-                    return ENCODED_TYPE_TREE;
-                case OBJ_BLOB:
-                    return ENCODED_TYPE_BLOB;
-                case OBJ_TAG:
-                    return ENCODED_TYPE_TAG;
-                default:
-                    throw new ArgumentException("Bad object type: " + typeCode);
-            }
-        }
-
-        /**
-         * Parse an encoded type string into a type constant.
-         * 
-         * @param id
-         *            object id this type string came from; may be null if that is
-         *            not known at the time the parse is occurring.
-         * @param typeString
-         *            string version of the type code.
-         * @param endMark
-         *            character immediately following the type string. Usually ' '
-         *            (space) or '\n' (line feed).
-         * @param offset
-         *            position within <code>typeString</code> where the parse
-         *            should start. Updated with the new position (just past
-         *            <code>endMark</code> when the parse is successful.
-         * @return a type code constant (one of {@link #OBJ_BLOB},
-         *         {@link #OBJ_COMMIT}, {@link #OBJ_TAG}, {@link #OBJ_TREE}.
-         * @throws CorruptObjectException
-         *             there is no valid type identified by <code>typeString</code>.
-         */
-        public static int decodeTypeString(AnyObjectId id, byte[] typeString, byte endMark, MutableInteger offset)
-        {
-            try
-            {
-                int position = offset.value;
-                switch (typeString[position])
-                {
-                    case (byte)'b':
-                        if (typeString[position + 1] != (byte)'l'
-                            || typeString[position + 2] != (byte)'o'
-                            || typeString[position + 3] != (byte)'b'
-                            || typeString[position + 4] != endMark)
-                            throw new CorruptObjectException(id, "invalid type");
-                        offset.value = position + 5;
-                        return Constants.OBJ_BLOB;
-
-                    case (byte)'c':
-                        if (typeString[position + 1] != (byte)'o'
-                                || typeString[position + 2] != (byte)'m'
-                                || typeString[position + 3] != (byte)'m'
-                                || typeString[position + 4] != (byte)'i'
-                                || typeString[position + 5] != (byte)'t'
-                                || typeString[position + 6] != endMark)
-                            throw new CorruptObjectException(id, "invalid type");
-                        offset.value = position + 7;
-                        return Constants.OBJ_COMMIT;
-
-                    case (byte)'t':
-                        switch (typeString[position + 1])
-                        {
-                            case (byte)'a':
-                                if (typeString[position + 2] != (byte)'g'
-                                    || typeString[position + 3] != endMark)
-                                    throw new CorruptObjectException(id, "invalid type");
-                                offset.value = position + 4;
-                                return Constants.OBJ_TAG;
-
-                            case (byte)'r':
-                                if (typeString[position + 2] != (byte)'e'
-                                        || typeString[position + 3] != (byte)'e'
-                                        || typeString[position + 4] != endMark)
-                                    throw new CorruptObjectException(id, "invalid type");
-                                offset.value = position + 5;
-                                return Constants.OBJ_TREE;
-
-                            default:
-                                throw new CorruptObjectException(id, "invalid type");
-                        }
-
-                    default:
-                        throw new CorruptObjectException(id, "invalid type");
-                }
-            }
-            catch (IndexOutOfRangeException)
-            {
-                throw new CorruptObjectException(id, "invalid type");
-            }
-        }
-
-        /**
-         * Convert an integer into its decimal representation.
-         * 
-         * @param s
-         *            the integer to convert.
-         * @return a decimal representation of the input integer. The returned array
-         *         is the smallest array that will hold the value.
-         */
-        public static byte[] encodeASCII(long s)
-        {
-            return encodeASCII(Convert.ToString(s));
-        }
-
-
-        /**
-         * Convert a string to US-ASCII encoding.
-         * 
-         * @param s
-         *            the string to convert. Must not contain any characters over
-         *            127 (outside of 7-bit ASCII).
-         * @return a byte array of the same Length as the input string, holding the
-         *         same characters, in the same order.
-         * @throws ArgumentException
-         *             the input string contains one or more characters outside of
-         *             the 7-bit ASCII character space.
-         */
-        public static byte[] encodeASCII(string s)
-        {
-            byte[] r = new byte[s.Length];
-            for (int k = r.Length - 1; k >= 0; k--)
-            {
-                char c = s[k];
-                if (c > 127)
-                    throw new ArgumentException("Not ASCII string: " + s);
-                r[k] = (byte)c;
-            }
-            return r;
-        }
-
-
-        /**
-         * Convert a string to a byte array in the standard character encoding.
-         *
-         * @param str
-         *            the string to convert. May contain any Unicode characters.
-         * @return a byte array representing the requested string, encoded using the
-         *         default character encoding (UTF-8).
-         * @see #CHARACTER_ENCODING
-         */
-        public static byte[] encode(string str)
-        {
-            //ByteBuffer bb = Constants.CHARSET.encode(str);
-            //int len = bb.limit();
-            //if (bb.hasArray() && bb.arrayOffset() == 0)
-            //{
-            //    byte[] arr = bb.array();
-            //    if (arr.Length == len)
-            //        return arr;
-            //}
-
-<<<<<<< HEAD
-            //byte[] arr = new byte[len];
-            //bb.get(arr);
-            //return arr;
-
-            return  CHARSET.GetBytes(str);
-=======
-            for (int i = 0; i < str.Length; i++)
-            {
-                origin_bytes[i] = (byte)str.ToCharArray()[i];
-			}
-
-            // Note that the two following lines are unnecessary, and we could
-            // have just returned origin_bytes.
-            string decoded = Encoding.GetString(origin_bytes);
-            return Encoding.GetBytes(decoded);
->>>>>>> b81e76da
-        }
-
-
-    }
-}
+/*
+ * Copyright (C) 2007, Dave Watson <dwatson@mimvista.com>
+ * Copyright (C) 2008, Robin Rosenberg <robin.rosenberg@dewire.com>
+ * Copyright (C) 2008, Shawn O. Pearce <spearce@spearce.org>
+ * Copyright (C) 2008, Google Inc.
+ * Copyright (C) 2008, Kevin Thompson <kevin.thompson@theautomaters.com>
+ * Copyright (C) 2009, Henon <meinrad.recheis@gmail.com>
+ *
+ * All rights reserved.
+ *
+ * Redistribution and use in source and binary forms, with or
+ * without modification, are permitted provided that the following
+ * conditions are met:
+ *
+ * - Redistributions of source code must retain the above copyright
+ *   notice, this list of conditions and the following disclaimer.
+ *
+ * - Redistributions in binary form must reproduce the above
+ *   copyright notice, this list of conditions and the following
+ *   disclaimer in the documentation and/or other materials provided
+ *   with the distribution.
+ *
+ * - Neither the name of the Git Development Community nor the
+ *   names of its contributors may be used to endorse or promote
+ *   products derived from this software without specific prior
+ *   written permission.
+ *
+ * THIS SOFTWARE IS PROVIDED BY THE COPYRIGHT HOLDERS AND
+ * CONTRIBUTORS "AS IS" AND ANY EXPRESS OR IMPLIED WARRANTIES,
+ * INCLUDING, BUT NOT LIMITED TO, THE IMPLIED WARRANTIES
+ * OF MERCHANTABILITY AND FITNESS FOR A PARTICULAR PURPOSE
+ * ARE DISCLAIMED. IN NO EVENT SHALL THE COPYRIGHT OWNER OR
+ * CONTRIBUTORS BE LIABLE FOR ANY DIRECT, INDIRECT, INCIDENTAL,
+ * SPECIAL, EXEMPLARY, OR CONSEQUENTIAL DAMAGES (INCLUDING, BUT
+ * NOT LIMITED TO, PROCUREMENT OF SUBSTITUTE GOODS OR SERVICES;
+ * LOSS OF USE, DATA, OR PROFITS; OR BUSINESS INTERRUPTION) HOWEVER
+ * CAUSED AND ON ANY THEORY OF LIABILITY, WHETHER IN CONTRACT,
+ * STRICT LIABILITY, OR TORT (INCLUDING NEGLIGENCE OR OTHERWISE)
+ * ARISING IN ANY WAY OUT OF THE USE OF THIS SOFTWARE, EVEN IF
+ * ADVISED OF THE POSSIBILITY OF SUCH DAMAGE.
+ */
+using System.Globalization;
+using System.Linq;
+using System.Text;
+using System;
+using System.IO;
+using GitSharp.Util;
+using GitSharp.Exceptions;
+
+namespace GitSharp
+{
+    public static class Constants
+    {
+
+        /// <summary>
+        ///   Special name for the "HEAD" symbolic ref
+        /// </summary>
+        public static readonly string Head = "HEAD";
+
+        public static readonly string Master = "master";
+
+        public static class ObjectTypes
+        {
+
+            /// <summary>
+            ///    Text string that identifies an object as an annotated tag.
+            /// <summary>
+            /// <remarks>
+            ///   Annotated tags store a pointer to any other object, and an additional
+            ///   message. It is most commonly used to record a stable release of the
+            ///   project.
+            /// </remarks>
+            public const string Tag = "tag";
+
+            /// <summary>
+            ///    Text string that identifies an object as tree.
+            /// <summary>
+            /// <remarks>
+            /// Trees attach object ids (hashes) to names and file
+            /// modes. The normal use for a tree is to store a
+            /// version of a directory and its contents.
+            /// </remarks>
+            public const string Tree = "tree";
+
+            /// <summary>
+            ///    Text string that identifies an object as a blob
+            /// <summary>
+            /// <remarks>
+            /// Blobs store whole file revisions. They are used
+            /// for any user file, as well as for symlinks. Blobs
+            /// form the bulk of any project's storage space.
+            /// </remarks>
+            public const string Blob = "blob";
+
+            /// <summary>
+            ///    Text string that identifies an object as a commit.
+            /// <summary>
+            /// <remarks>
+            /// Commits connect trees into a string of project
+            /// histories, where each commit is an assertion that
+            /// the best way to continue is to use this other tree
+            /// (set of files).
+            /// </remarks>
+            public const string Commit = "commit";
+
+            public static readonly byte[] EncodedCommit = new byte[] { (byte)'c', (byte)'o', (byte)'m', (byte)'m', (byte)'i', (byte)'t' };
+            public static readonly byte[] EncodedTree = new byte[] { (byte)'t', (byte)'r', (byte)'e', (byte)'e' };
+            public static readonly byte[] EncodedBlob = new byte[] { (byte)'b', (byte)'l', (byte)'o', (byte)'b' };
+            public static readonly byte[] EncodedTag = new byte[] { (byte)'t', (byte)'a', (byte)'g' };
+
+        }
+
+        public static readonly Encoding Encoding = Encoding.UTF8;
+
+        public static readonly string Refs = "refs/";
+        public static readonly string RefsTags = Refs + "tags/";
+        public static readonly string RefsHeads = Refs + "heads/";
+        public static readonly string RefsRemotes = Refs + "remotes/";
+
+        public static readonly string[] RefSearchPaths = { "", Refs, RefsTags, RefsHeads, RefsRemotes };
+
+        /** Hash function used natively by Git for all objects. */
+        //private static string HASH_FUNCTION = "SHA-1"; // [henon] we don't use it anyway
+
+        /** Length of an object hash. */
+        public static int OBJECT_ID_LENGTH = 20;
+
+        /** Special name for the "HEAD" symbolic-ref. */
+        public static string HEAD = "HEAD";
+
+        /**
+         * Text string that identifies an object as a commit.
+         * <p>
+         * Commits connect trees into a string of project histories, where each
+         * commit is an assertion that the best way to continue is to use this other
+         * tree (set of files).
+         */
+        public static string TYPE_COMMIT = "commit";
+
+        /**
+         * Text string that identifies an object as a blob.
+         * <p>
+         * Blobs store whole file revisions. They are used for any user file, as
+         * well as for symlinks. Blobs form the bulk of any project's storage space.
+         */
+        public static string TYPE_BLOB = "blob";
+
+        /**
+         * Text string that identifies an object as a tree.
+         * <p>
+         * Trees attach object ids (hashes) to names and file modes. The normal use
+         * for a tree is to store a version of a directory and its contents.
+         */
+        public static string TYPE_TREE = "tree";
+
+        /**
+         * Text string that identifies an object as an annotated tag.
+         * <p>
+         * Annotated tags store a pointer to any other object, and an additional
+         * message. It is most commonly used to record a stable release of the
+         * project.
+         */
+        public static string TYPE_TAG = "tag";
+
+
+        private static byte[] ENCODED_TYPE_COMMIT = encodeASCII(TYPE_COMMIT);
+
+        private static byte[] ENCODED_TYPE_BLOB = encodeASCII(TYPE_BLOB);
+
+        private static byte[] ENCODED_TYPE_TREE = encodeASCII(TYPE_TREE);
+
+        private static byte[] ENCODED_TYPE_TAG = encodeASCII(TYPE_TAG);
+
+        /** An unknown or invalid object type code. */
+        public const int OBJ_BAD = -1;
+
+        /**
+         * In-pack object type: extended types.
+         * <p>
+         * This header code is reserved for future expansion. It is currently
+         * undefined/unsupported.
+         */
+        public const int OBJ_EXT = 0;
+
+        /**
+         * In-pack object type: commit.
+         * <p>
+         * Indicates the associated object is a commit.
+         * <p>
+         * <b>This constant is fixed and is defined by the Git packfile format.</b>
+         * 
+         * @see #TYPE_COMMIT
+         */
+        public const int OBJ_COMMIT = 1;
+
+        /**
+         * In-pack object type: tree.
+         * <p>
+         * Indicates the associated object is a tree.
+         * <p>
+         * <b>This constant is fixed and is defined by the Git packfile format.</b>
+         * 
+         * @see #TYPE_BLOB
+         */
+        public const int OBJ_TREE = 2;
+
+        /**
+         * In-pack object type: blob.
+         * <p>
+         * Indicates the associated object is a blob.
+         * <p>
+         * <b>This constant is fixed and is defined by the Git packfile format.</b>
+         * 
+         * @see #TYPE_BLOB
+         */
+        public const int OBJ_BLOB = 3;
+
+        /**
+         * In-pack object type: annotated tag.
+         * <p>
+         * Indicates the associated object is an annotated tag.
+         * <p>
+         * <b>This constant is fixed and is defined by the Git packfile format.</b>
+         * 
+         * @see #TYPE_TAG
+         */
+        public const int OBJ_TAG = 4;
+
+        /** In-pack object type: reserved for future use. */
+        public const int OBJ_TYPE_5 = 5;
+
+        /**
+         * In-pack object type: offset delta
+         * <p>
+         * Objects stored with this type actually have a different type which must
+         * be obtained from their delta base object. Delta objects store only the
+         * changes needed to apply to the base object in order to recover the
+         * original object.
+         * <p>
+         * An offset delta uses a negative offset from the start of this object to
+         * refer to its delta base. The base object must exist in this packfile
+         * (even in the case of a thin pack).
+         * <p>
+         * <b>This constant is fixed and is defined by the Git packfile format.</b>
+         */
+        public const int OBJ_OFS_DELTA = 6;
+
+        /**
+         * In-pack object type: reference delta
+         * <p>
+         * Objects stored with this type actually have a different type which must
+         * be obtained from their delta base object. Delta objects store only the
+         * changes needed to apply to the base object in order to recover the
+         * original object.
+         * <p>
+         * A reference delta uses a full object id (hash) to reference the delta
+         * base. The base object is allowed to be omitted from the packfile, but
+         * only in the case of a thin pack being transferred over the network.
+         * <p>
+         * <b>This constant is fixed and is defined by the Git packfile format.</b>
+         */
+        public const int OBJ_REF_DELTA = 7;
+
+        /**
+         * Pack file signature that occurs at file header - identifies file as Git
+         * packfile formatted.
+         * <p>
+         * <b>This constant is fixed and is defined by the Git packfile format.</b>
+         */
+        public static byte[] PACK_SIGNATURE = { (byte)'P', (byte)'A', (byte)'C', (byte)'K' };
+
+        /** Native character encoding for commit messages, file names... */
+        public static string CHARACTER_ENCODING = "UTF-8";
+
+        /** Native character encoding for commit messages, file names... */
+        public static Encoding CHARSET = Encoding.GetEncoding(CHARACTER_ENCODING);
+
+
+        /** Default main branch name */
+        public static string MASTER = "master";
+
+        /** Prefix for branch refs */
+        public static string R_HEADS = "refs/heads/";
+
+        /** Prefix for remotes refs */
+        public static string R_REMOTES = "refs/remotes/";
+
+        /** Prefix for tag refs */
+        public static string R_TAGS = "refs/tags/";
+
+        /** Prefix for any ref */
+        public static string R_REFS = "refs/";
+
+        /** Logs folder name */
+        public static string LOGS = "logs";
+
+        /** Info refs folder */
+        public static string INFO_REFS = "info/refs";
+
+        /** Packed refs file */
+        public static string PACKED_REFS = "packed-refs";
+
+        /** The environment variable that contains the system user name */
+        public static string OS_USER_NAME_KEY = "user.name";
+
+        /** The environment variable that contains the author's name */
+        public static string GIT_AUTHOR_NAME_KEY = "GIT_AUTHOR_NAME";
+
+        /** The environment variable that contains the author's email */
+        public static string GIT_AUTHOR_EMAIL_KEY = "GIT_AUTHOR_EMAIL";
+
+        /** The environment variable that contains the commiter's name */
+        public static string GIT_COMMITTER_NAME_KEY = "GIT_COMMITTER_NAME";
+
+        /** The environment variable that contains the commiter's email */
+        public static string GIT_COMMITTER_EMAIL_KEY = "GIT_COMMITTER_EMAIL";
+
+        /** Default value for the user name if no other information is available */
+        public static string UNKNOWN_USER_DEFAULT = "unknown-user";
+
+        /** Beginning of the common "Signed-off-by: " commit message line */
+        public static string SIGNED_OFF_BY_TAG = "Signed-off-by: ";
+
+
+        /**
+         * Create a new digest function for objects.
+         * 
+         * @return a new digest object.
+         * @throws RuntimeException
+         *             this Java virtual machine does not support the required hash
+         *             function. Very unlikely given that JGit uses a hash function
+         *             that is in the Java reference specification.
+         */
+        internal static MessageDigest newMessageDigest()
+        {
+            //try {
+            //    return MessageDigest.getInstance(HASH_FUNCTION);
+            //} catch (NoSuchAlgorithmException nsae) {
+            //    throw new RuntimeException("Required hash function "
+            //            + HASH_FUNCTION + " not available.", nsae);
+            //}
+            return new MessageDigest();
+        }
+
+
+        /**
+         * Convert an OBJ_* type constant to a TYPE_* type constant.
+         *
+         * @param typeCode the type code, from a pack representation.
+         * @return the canonical string name of this type.
+         */
+        public static string typeString(int typeCode)
+        {
+            switch (typeCode)
+            {
+                case OBJ_COMMIT:
+                    return TYPE_COMMIT;
+                case OBJ_TREE:
+                    return TYPE_TREE;
+                case OBJ_BLOB:
+                    return TYPE_BLOB;
+                case OBJ_TAG:
+                    return TYPE_TAG;
+                default:
+                    throw new ArgumentException("Bad object type: " + typeCode);
+            }
+        }
+
+        /**
+         * Convert an OBJ_* type constant to an ASCII encoded string constant.
+         * <p>
+         * The ASCII encoded string is often the canonical representation of
+         * the type within a loose object header, or within a tag header.
+         *
+         * @param typeCode the type code, from a pack representation.
+         * @return the canonical ASCII encoded name of this type.
+         */
+        public static byte[] encodedTypeString(int typeCode)
+        {
+            switch (typeCode)
+            {
+                case OBJ_COMMIT:
+                    return ENCODED_TYPE_COMMIT;
+                case OBJ_TREE:
+                    return ENCODED_TYPE_TREE;
+                case OBJ_BLOB:
+                    return ENCODED_TYPE_BLOB;
+                case OBJ_TAG:
+                    return ENCODED_TYPE_TAG;
+                default:
+                    throw new ArgumentException("Bad object type: " + typeCode);
+            }
+        }
+
+        /**
+         * Parse an encoded type string into a type constant.
+         * 
+         * @param id
+         *            object id this type string came from; may be null if that is
+         *            not known at the time the parse is occurring.
+         * @param typeString
+         *            string version of the type code.
+         * @param endMark
+         *            character immediately following the type string. Usually ' '
+         *            (space) or '\n' (line feed).
+         * @param offset
+         *            position within <code>typeString</code> where the parse
+         *            should start. Updated with the new position (just past
+         *            <code>endMark</code> when the parse is successful.
+         * @return a type code constant (one of {@link #OBJ_BLOB},
+         *         {@link #OBJ_COMMIT}, {@link #OBJ_TAG}, {@link #OBJ_TREE}.
+         * @throws CorruptObjectException
+         *             there is no valid type identified by <code>typeString</code>.
+         */
+        public static int decodeTypeString(AnyObjectId id, byte[] typeString, byte endMark, MutableInteger offset)
+        {
+            try
+            {
+                int position = offset.value;
+                switch (typeString[position])
+                {
+                    case (byte)'b':
+                        if (typeString[position + 1] != (byte)'l'
+                            || typeString[position + 2] != (byte)'o'
+                            || typeString[position + 3] != (byte)'b'
+                            || typeString[position + 4] != endMark)
+                            throw new CorruptObjectException(id, "invalid type");
+                        offset.value = position + 5;
+                        return Constants.OBJ_BLOB;
+
+                    case (byte)'c':
+                        if (typeString[position + 1] != (byte)'o'
+                                || typeString[position + 2] != (byte)'m'
+                                || typeString[position + 3] != (byte)'m'
+                                || typeString[position + 4] != (byte)'i'
+                                || typeString[position + 5] != (byte)'t'
+                                || typeString[position + 6] != endMark)
+                            throw new CorruptObjectException(id, "invalid type");
+                        offset.value = position + 7;
+                        return Constants.OBJ_COMMIT;
+
+                    case (byte)'t':
+                        switch (typeString[position + 1])
+                        {
+                            case (byte)'a':
+                                if (typeString[position + 2] != (byte)'g'
+                                    || typeString[position + 3] != endMark)
+                                    throw new CorruptObjectException(id, "invalid type");
+                                offset.value = position + 4;
+                                return Constants.OBJ_TAG;
+
+                            case (byte)'r':
+                                if (typeString[position + 2] != (byte)'e'
+                                        || typeString[position + 3] != (byte)'e'
+                                        || typeString[position + 4] != endMark)
+                                    throw new CorruptObjectException(id, "invalid type");
+                                offset.value = position + 5;
+                                return Constants.OBJ_TREE;
+
+                            default:
+                                throw new CorruptObjectException(id, "invalid type");
+                        }
+
+                    default:
+                        throw new CorruptObjectException(id, "invalid type");
+                }
+            }
+            catch (IndexOutOfRangeException)
+            {
+                throw new CorruptObjectException(id, "invalid type");
+            }
+        }
+
+        /**
+         * Convert an integer into its decimal representation.
+         * 
+         * @param s
+         *            the integer to convert.
+         * @return a decimal representation of the input integer. The returned array
+         *         is the smallest array that will hold the value.
+         */
+        public static byte[] encodeASCII(long s)
+        {
+            return encodeASCII(Convert.ToString(s));
+        }
+
+
+        /**
+         * Convert a string to US-ASCII encoding.
+         * 
+         * @param s
+         *            the string to convert. Must not contain any characters over
+         *            127 (outside of 7-bit ASCII).
+         * @return a byte array of the same Length as the input string, holding the
+         *         same characters, in the same order.
+         * @throws ArgumentException
+         *             the input string contains one or more characters outside of
+         *             the 7-bit ASCII character space.
+         */
+        public static byte[] encodeASCII(string s)
+        {
+            byte[] r = new byte[s.Length];
+            for (int k = r.Length - 1; k >= 0; k--)
+            {
+                char c = s[k];
+                if (c > 127)
+                    throw new ArgumentException("Not ASCII string: " + s);
+                r[k] = (byte)c;
+            }
+            return r;
+        }
+
+
+        /**
+         * Convert a string to a byte array in the standard character encoding.
+         *
+         * @param str
+         *            the string to convert. May contain any Unicode characters.
+         * @return a byte array representing the requested string, encoded using the
+         *         default character encoding (UTF-8).
+         * @see #CHARACTER_ENCODING
+         */
+        public static byte[] encode(string str)
+        {
+            //ByteBuffer bb = Constants.CHARSET.encode(str);
+            //int len = bb.limit();
+            //if (bb.hasArray() && bb.arrayOffset() == 0)
+            //{
+            //    byte[] arr = bb.array();
+            //    if (arr.Length == len)
+            //        return arr;
+            //}
+
+            for (int i = 0; i < str.Length; i++)
+            {
+                origin_bytes[i] = (byte)str.ToCharArray()[i];
+			}
+
+            // Note that the two following lines are unnecessary, and we could
+            // have just returned origin_bytes.
+            string decoded = Encoding.GetString(origin_bytes);
+            return Encoding.GetBytes(decoded);
+        }
+
+
+    }
+}