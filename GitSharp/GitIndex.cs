﻿/*
 * Copyright (C) 2007, Dave Watson <dwatson@mimvista.com>
 * Copyright (C) 2007, Robin Rosenberg <me@lathund.dewire.com>
 * Copyright (C) 2008, Robin Rosenberg <robin.rosenberg@dewire.com>
 * Copyright (C) 2008, Roger C. Soares <rogersoares@intelinet.com.br>
 * Copyright (C) 2008, Shawn O. Pearce <spearce@spearce.org>
 * Copyright (C) 2008, Kevin Thompson <kevin.thompson@theautomaters.com>
 *
 * All rights reserved.
 *
 * Redistribution and use in source and binary forms, with or
 * without modification, are permitted provided that the following
 * conditions are met:
 *
 * - Redistributions of source code must retain the above copyright
 *   notice, this list of conditions and the following disclaimer.
 *
 * - Redistributions in binary form must reproduce the above
 *   copyright notice, this list of conditions and the following
 *   disclaimer in the documentation and/or other materials provided
 *   with the distribution.
 *
 * - Neither the name of the Git Development Community nor the
 *   names of its contributors may be used to endorse or promote
 *   products derived from this software without specific prior
 *   written permission.
 *
 * THIS SOFTWARE IS PROVIDED BY THE COPYRIGHT HOLDERS AND
 * CONTRIBUTORS "AS IS" AND ANY EXPRESS OR IMPLIED WARRANTIES,
 * INCLUDING, BUT NOT LIMITED TO, THE IMPLIED WARRANTIES
 * OF MERCHANTABILITY AND FITNESS FOR A PARTICULAR PURPOSE
 * ARE DISCLAIMED. IN NO EVENT SHALL THE COPYRIGHT OWNER OR
 * CONTRIBUTORS BE LIABLE FOR ANY DIRECT, INDIRECT, INCIDENTAL,
 * SPECIAL, EXEMPLARY, OR CONSEQUENTIAL DAMAGES (INCLUDING, BUT
 * NOT LIMITED TO, PROCUREMENT OF SUBSTITUTE GOODS OR SERVICES;
 * LOSS OF USE, DATA, OR PROFITS; OR BUSINESS INTERRUPTION) HOWEVER
 * CAUSED AND ON ANY THEORY OF LIABILITY, WHETHER IN CONTRACT,
 * STRICT LIABILITY, OR TORT (INCLUDING NEGLIGENCE OR OTHERWISE)
 * ARISING IN ANY WAY OUT OF THE USE OF THIS SOFTWARE, EVEN IF
 * ADVISED OF THE POSSIBILITY OF SUCH DAMAGE.
 */

using System;
using System.Collections;
using System.Collections.Generic;
using System.IO;
using System.Linq;
using GitSharp.Exceptions;
using GitSharp.Util;

namespace GitSharp
{
    /// <summary>
    /// A representation of the Git index.
    /// 
    /// The index points to the objects currently checked out or in the process of
    /// being prepared for committing or objects involved in an unfinished merge.
    /// 
    /// The abstract format is:<br/> path stage flags statdata SHA-1
    /// <ul>
    /// <li>Path is the relative path in the workdir</li>
    /// <li>stage is 0 (normally), but when
    /// merging 1 is the common ancestor version, 2 is 'our' version and 3 is 'their'
    /// version. A fully resolved merge only contains stage 0.</li>
    /// <li>flags is the object type and information of validity</li>
    /// <li>statdata is the size of this object and some other file system specifics,
    /// some of it ignored by JGit</li>
    /// <li>SHA-1 represents the content of the references object</li>
    /// </ul>
    /// An index can also contain a tree cache which we ignore for now. We drop the
    /// tree cache when writing the index.
    /// </summary>
    public class GitIndex
    {
        /// <summary>
        /// Stage 0 represents merged entries.
        /// </summary>
        public const int STAGE_0 = 0;

        private static bool? filemode = null;

        private readonly IDictionary<byte[], Entry> _entries =
            new SortedDictionary<byte[], Entry>(new ByteVectorComparer());

        private readonly FileInfo cacheFile;

        // Index is modified
        private bool changed;

        // Stat information updated

        private Header header;

        private long lastCacheTime;
        private bool statDirty;

        ///	<summary>
        /// Construct a Git index representation.
        /// </summary>
        ///	<param name="db"> </param>
        public GitIndex(Repository db)
        {
            Repository = db;
            cacheFile = new FileInfo(Path.Combine(db.Directory.FullName, "index"));
        }

        public Repository Repository { get; private set; }

        ///	<returns>
        /// True if we have modified the index in memory since reading it from disk.
        /// </returns>
        public bool IsChanged
        {
            get { return changed || statDirty; }
        }

        ///	<summary>
        /// Return the members of the index sorted by the unsigned byte
        ///	values of the path names.
        ///	
        ///	Small beware: Unaccounted for are unmerged entries. You may want
        ///	to abort if members with stage != 0 are found if you are doing
        ///	any updating operations. All stages will be found after one another
        ///	here later. Currently only one stage per name is returned.	
        ///	</summary>
        ///	<returns> 
        /// The index entries sorted 
        /// </returns>
        public Entry[] Members
        {
            get { return _entries.Values.ToArray(); }
        }

        ///	<summary>
        /// Reread index data from disk if the index file has been changed
        /// </summary>
        ///	<exception cref="IOException"> </exception>
        public void RereadIfNecessary()
        {
            if (cacheFile.Exists && cacheFile.LastWriteTime.Ticks != lastCacheTime)
            {
                Read();
                Repository.OnIndexChanged();
            }
        }

        ///	<summary>
        /// Add the content of a file to the index.
        ///	</summary>
        ///	<param name="wd"> workdir </param>
        ///	<param name="f"> the file </param>
        ///	<returns> a new or updated index entry for the path represented by f</returns>
        ///	<exception cref="IOException"> </exception>
        public Entry add(FileSystemInfo wd, FileInfo f)
        {
            return add(wd, f, null);
        }

        ///	<summary>
        /// Add the content of a file to the index.
        ///	</summary>
        ///	<param name="wd">workdir</param>
        ///	<param name="f">the file</param>
        /// <param name="content">content of the file</param>
        ///	<returns> a new or updated index entry for the path represented by f </returns>
        /// <exception cref="IOException"> </exception>
        public Entry add(FileSystemInfo wd, FileInfo f, byte[] content)
        {
            byte[] key = makeKey(wd, f);
            Entry e;

            if (!_entries.TryGetValue(key, out e))
            {
                e = new Entry(Repository, key, f, STAGE_0, content);
                _entries[key] = e;
            }
            else
            {
                e.update(f);
            }

            return e;
        }

        /// <summary>
        /// Remove a path from the index.
        /// </summary>
        /// <param name="wd"> workdir </param>
        /// <param name="f"> the file whose path shall be removed. </param>
        /// <returns> true if such a path was found (and thus removed) </returns>
        /// <exception cref="IOException">  </exception>
        public bool remove(FileSystemInfo wd, FileSystemInfo f)
        {
            byte[] key = makeKey(wd, f);
            return _entries.Remove(key);
        }

        ///	<summary>
        /// Read the cache file into memory.
        ///	</summary>
        ///	<exception cref="IOException"> </exception>
        public void Read()
        {
            changed = false;
            statDirty = false;

            if (!cacheFile.Exists)
            {
                header = null;
                _entries.Clear();
                lastCacheTime = 0;
                return;
            }

            using (var cache = new FileStream(cacheFile.FullName, System.IO.FileMode.Open))
            {
                try
                {
                    header = new Header(new BinaryReader(cache));
                    _entries.Clear();

                    for (int i = 0; i < header.Entries; ++i)
                    {
                        var entry = new Entry(Repository, cache);
                        _entries[Constants.encode(entry.Name)] = entry;
                    }

                    lastCacheTime = cacheFile.LastWriteTime.Ticks;
                }
                finally
                {
                    cache.Close();
                }
            }
        }

        ///	<summary>
        /// Write content of index to disk.
        ///	</summary>
        ///	<exception cref="IOException"> </exception>
        public void write()
        {
            CheckWriteOk();
            var tmpIndex = new FileInfo(cacheFile.FullName + ".tmp");
            var @lock = new FileInfo(cacheFile.FullName + ".lock");

            try
            {
                using (@lock.Create())
                {
                }
            }
            catch (IOException)
            {
                throw new IOException("Index file is in use");
            }

            try
            {
                using (var fileOutputStream = new FileStream(tmpIndex.FullName, System.IO.FileMode.CreateNew))
                {
                    MessageDigest newMessageDigest = Constants.newMessageDigest();
                    var ms = new MemoryStream();

                    header = new Header(_entries.Values as ICollection);
                    header.Write(ms);

                    newMessageDigest.Update(ms.ToArray());
                    ms.WriteTo(fileOutputStream);
                    ms.Clear();

                    foreach (Entry entry in _entries.Values)
                    {
                        entry.Write(ms);
                        newMessageDigest.Update(ms.ToArray());
                        ms.WriteTo(fileOutputStream);
                        ms.Clear();
                    }

                    byte[] digestBuffer = newMessageDigest.Digest();
                    ms.Write(digestBuffer, 0, digestBuffer.Length);
                    ms.WriteTo(fileOutputStream);

                    fileOutputStream.Close();
                }

                if (cacheFile.Exists)
                {
                    try
                    {
                        cacheFile.Delete();
                    }
                    catch (IOException)
                    {
                        throw new IOException("Could not rename delete old index");
                    }
                }

                if (!tmpIndex.RenameTo(cacheFile.FullName))
                {
                    throw new IOException("Could not rename temporary index file to index");
                }

                changed = false;
                statDirty = false;
                lastCacheTime = cacheFile.LastWriteTime.Ticks;
                Repository.OnIndexChanged();
            }
            finally
            {
                try
                {
                    @lock.Delete();
                }
                catch (IOException)
                {
                    throw new IOException("Could not delete lock file. Should not happen");
                }

                try
                {
                    if (tmpIndex.Exists)
                    {
                        tmpIndex.Delete();
                    }
                }
                catch (Exception)
                {
                    throw new IOException("Could not delete temporary index file. Should not happen");
                }
            }
        }

        private void CheckWriteOk()
        {
            foreach (Entry e in _entries.Values)
            {
                if (e.Stage != STAGE_0)
                {
                    throw new NotSupportedException(
                        "Cannot work with other stages than zero right now. Won't write corrupt index.");
                }
            }
        }

        internal static bool File_canExecute(FileInfo f)
        {
            return FS.canExecute(f);
        }

        internal static bool File_setExecute(FileInfo f, bool @value)
        {
            return FS.setExecute(f, @value);
        }

        internal static bool File_hasExecute()
        {
            return FS.supportsExecute();
        }

        internal static byte[] makeKey(FileSystemInfo wd, FileSystemInfo f)
        {
            if (!string.IsNullOrEmpty(f.DirectoryName()) &&
                wd.IsDirectory() && wd.Exists &&
                !f.DirectoryName().StartsWith(wd.DirectoryName()))
            {
                throw new Exception("Path is not in working dir");
            }

            string relName = Repository.StripWorkDir(wd, f);
            return Constants.encode(relName);
        }

        private static bool config_filemode(Repository repository)
        {
            // temporary til we can actually set parameters. We need to be able
            // to change this for testing.
            if (filemode != null)
            {
                return filemode.Value;
            }

            RepositoryConfig config = repository.Config;
            return config.getBoolean("core", null, "filemode", true);
        }

        ///    
        ///	 <summary> * Read a Tree recursively into the index
        ///	 * </summary>
        ///	 * <param name="t"> The tree to read
        ///	 * </param>
        ///	 * <exception cref="IOException"> </exception>
        ///	 
        public void ReadTree(Tree t)
        {
            _entries.Clear();
            ReadTree(string.Empty, t);
        }

        internal void ReadTree(string prefix, Tree t)
        {
            TreeEntry[] members = t.Members;
            for (int i = 0; i < members.Length; ++i)
            {
                TreeEntry te = members[i];
                string name;
                if (prefix.Length > 0)
                {
                    name = prefix + "/" + te.Name;
                }
                else
                {
                    name = te.Name;
                }
                if (te is Tree)
                {
                    ReadTree(name, (Tree)te);
                }
                else
                {
                    var e = new Entry(Repository, te, 0);
                    _entries[Constants.encode(name)] = e;
                }
            }
        }

        ///	<summary>
        /// Add tree entry to index
        /// </summary>
        ///	<param name="te"> tree entry </param>
        ///	<returns> new or modified index entry </returns>
        ///	<exception cref="IOException"> </exception>
        public Entry addEntry(TreeEntry te)
        {
            byte[] key = Constants.encode(te.FullName);
            var e = new Entry(Repository, te, 0);
            _entries[key] = e;
            return e;
        }

        ///	<summary>
        /// Check out content of the content represented by the index
        ///	</summary>
        ///	<param name="workDir">workdir </param>
        ///	<exception cref="IOException"> </exception>
        public void checkout(FileSystemInfo workDir)
        {
            foreach (Entry e in _entries.Values)
            {
                if (e.Stage != STAGE_0)
                {
                    continue;
                }

                checkoutEntry(workDir, e);
            }
        }

        /// <summary>
        /// Check out content of the specified index entry
        /// </summary>
        /// <param name="wd">workdir</param>
        /// <param name="e">index entry</param>
        /// <exception cref="IOException"></exception>
        public void checkoutEntry(FileSystemInfo workDir, Entry e)
        {
            ObjectLoader ol = Repository.OpenBlob(e.ObjectId);
            byte[] bytes = ol.Bytes;

            var file = new FileInfo(Path.Combine(workDir.DirectoryName(), e.Name));
            file.Delete();
            file.Directory.Mkdirs();

            using (var fs = new FileStream(file.FullName, System.IO.FileMode.CreateNew))
            {
                var ms = new MemoryStream(bytes);
                ms.WriteTo(fs);
                fs.Close();
            }

            if (config_filemode(Repository) && File_hasExecute())
            {
                if (FileMode.ExecutableFile.Equals(e.Mode))
                {
                    if (!File_canExecute(file))
                    {
                        File_setExecute(file, true);
                    }
                }
                else if (File_canExecute(file))
                {
                    File_setExecute(file, false);
                }
            }

            e.Mtime = file.LastWriteTime.Ticks * 1000000L;
            e.Ctime = e.Mtime;
        }

        ///	<summary>
        /// Construct and write tree out of index.
        ///	</summary>
        ///	<returns> SHA-1 of the constructed tree</returns>
        /// <exception cref="IOException"></exception>
        public ObjectId writeTree()
        {
            CheckWriteOk();
            var writer = new ObjectWriter(Repository);
            var current = new Tree(Repository);
            var trees = new Stack<Tree>();
            trees.Push(current);
            var prevName = new string[0];

            foreach (Entry e in _entries.Values)
            {
                if (e.Stage != STAGE_0)
                {
                    continue;
                }

                string[] newName = SplitDirPath(e.Name);
                int c = LongestCommonPath(prevName, newName);
                while (c < trees.Count - 1)
                {
                    current.Id = writer.WriteTree(current);
                    trees.Pop();
                    current = trees.Count == 0 ? null : trees.Peek();
                }

                while (trees.Count < newName.Length)
                {
                    if (!current.ExistsTree(newName[trees.Count - 1]))
                    {
                        current = new Tree(current, Constants.encode(newName[trees.Count - 1]));
                        current.Parent.AddEntry(current);
                        trees.Push(current);
                    }
                    else
                    {
                        current = (Tree)current.findTreeMember(newName[trees.Count - 1]);
                        trees.Push(current);
                    }
                }

                var ne = new FileTreeEntry(current, e.ObjectId, Constants.encode(newName[newName.Length - 1]),
                                           (e.Mode & FileMode.ExecutableFile.Bits) == FileMode.ExecutableFile.Bits);
                current.AddEntry(ne);
            }

            while (trees.Count != 0)
            {
                current.Id = writer.WriteTree(current);
                trees.Pop();

                if (trees.Count != 0)
                {
                    current = trees.Peek();
                }
            }

            return current.TreeId;
        }

        internal string[] SplitDirPath(string name)
        {
            // TODO : Maybe should we rely on a plain string.Split(). Seems to deliver the expected output.
            var tmp = new string[name.Length / 2 + 1];
            int p0 = -1;
            int p1;
            int c = 0;
            while ((p1 = name.IndexOf('/', p0 + 1)) != -1)
            {
<<<<<<< HEAD
                tmp[c++] = name.Slice(p0 + 1, p1 - p0 + 1);
=======
                tmp[c++] = name.Substring(p0 + 1, p1 - (p0 + 1));
>>>>>>> 433e0866
                p0 = p1;
            }
            tmp[c++] = name.Substring(p0 + 1);
            var ret = new string[c];
            for (int i = 0; i < c; ++i)
            {
                ret[i] = tmp[i];
            }
            return ret;
        }

        internal int LongestCommonPath(string[] a, string[] b)
        {
            int i;

            for (i = 0; i < a.Length && i < b.Length; ++i)
            {
                if (!a[i].Equals(b[i]))
                {
                    return i;
                }
            }

            return i;
        }

        /// <summary>
        /// Look up an entry with the specified path.
        /// </summary>
        /// <param name="path"></param>
        /// <returns>Index entry for the path or null if not in index.</returns>
        public Entry GetEntry(string path)
        {
            byte[] val = Repository.GitInternalSlash(Constants.encode(path));
            return _entries.Where(e => e.Key.SequenceEqual(val)).FirstOrDefault().Value;
        }

        #region Nested Types

        #region Nested type: ByteVectorComparer

        private class ByteVectorComparer : IComparer<byte[]>
        {
            #region IComparer<byte[]> Members

            public int Compare(byte[] x, byte[] y)
            {
                for (int i = 0; i < x.Length && i < y.Length; ++i)
                {
                    int c = x[i] - x[i];
                    if (c != 0)
                    {
                        return c;
                    }
                }

                if (x.Length < y.Length)
                {
                    return -1;
                }

                if (x.Length > y.Length)
                {
                    return 1;
                }

                return 0;
            }

            #endregion
        }

        #endregion

        #region Nested type: Entry

        /// <summary>
        /// An index entry
        /// </summary>
        public class Entry
        {
            private readonly int _dev;
            private readonly int _gid;
            private readonly int _ino;
            private readonly byte[] _name;
            private readonly int _uid;

            private short _flags;
            private int _size;

            internal Entry(Repository repository, byte[] key, FileInfo f, int stage)
                : this(repository, key, f, stage, null)
            {
            }

            internal Entry(Repository repository, byte[] key, FileInfo f, int stage, byte[] newContent)
                : this(repository)
            {
                Ctime = f.LastWriteTime.Ticks * 1000000L;
                Mtime = Ctime; // we use same here
                _dev = -1;
                _ino = -1;

                if (config_filemode(Repository) && File_canExecute(f))
                {
                    Mode = FileMode.ExecutableFile.Bits;
                }
                else
                {
                    Mode = FileMode.RegularFile.Bits;
                }

                _uid = -1;
                _gid = -1;
                _size = (newContent == null || newContent.Length == 0) ? (int)f.Length : newContent.Length;
                var writer = new ObjectWriter(Repository);
                if (newContent == null || newContent.Length == 0)
                {
                    ObjectId = writer.WriteBlob(f);
                }
                else
                {
                    ObjectId = writer.WriteBlob(newContent);
                }
                _name = key;
                _flags = (short)((stage << 12) | _name.Length); // TODO: fix _flags
            }

            internal Entry(Repository repository, TreeEntry f, int stage)
                : this(repository)
            {
                Ctime = -1; // hmm
                Mtime = -1;
                _dev = -1;
                _ino = -1;
                Mode = f.Mode.Bits;
                _uid = -1;
                _gid = -1;
                try
                {
                    _size = (int)Repository.OpenBlob(f.Id).Size;
                }
                catch (IOException e)
                {
                    e.printStackTrace();
                    _size = -1;
                }
                ObjectId = f.Id;
                _name = Constants.encode(f.FullName);
                _flags = (short)((stage << 12) | _name.Length); // TODO: fix _flags
            }

            internal Entry(Repository repository, Stream buffer)
                : this(repository)
            {
                using (var b = new BinaryReader(buffer))
                {
                    long startposition = b.BaseStream.Position;
                    Ctime = b.ReadInt32() * 1000000000L + (b.ReadInt32() % 1000000000L);
                    Mtime = b.ReadInt32() * 1000000000L + (b.ReadInt32() % 1000000000L);
                    _dev = b.ReadInt32();
                    _ino = b.ReadInt32();
                    Mode = b.ReadInt32();
                    _uid = b.ReadInt32();
                    _gid = b.ReadInt32();
                    _size = b.ReadInt32();
                    byte[] sha1Bytes = b.ReadBytes(Constants.OBJECT_ID_LENGTH);
                    ObjectId = ObjectId.FromRaw(sha1Bytes);
                    _flags = b.ReadInt16();
                    _name = b.ReadBytes(_flags & 0xFFF);
                    b.BaseStream.Position = startposition +
                                            ((8 + 8 + 4 + 4 + 4 + 4 + 4 + 4 + 20 + 2 + _name.Length + 8) & ~7);
                }
            }

            private Entry(Repository repository)
            {
                Repository = repository;
                ConfigFileMode = config_filemode(repository);
            }

            public ObjectId ObjectId { get; private set; }
            public Repository Repository { get; private set; }
            public bool ConfigFileMode { get; private set; }
            public int Mode { get; private set; }

            public long Ctime { get; set; }
            public long Mtime { get; set; }

            /// <returns> path name for this entry </returns>
            public string Name
            {
                get { return RawParseUtils.decode(_name); }
            }

            ///	<returns> path name for this entry as byte array, hopefully UTF-8 encoded </returns>
            public byte[] NameUTF8
            {
                get { return _name; }
            }

            ///	<returns> the stage this entry is in </returns>
            public int Stage
            {
                get { return (_flags & 0x3000) >> 12; }
            }

            ///	<returns> size of disk object </returns>
            public int Size
            {
                get { return _size; }
            }

            ///	<summary>
            /// Update this index entry with stat and SHA-1 information if it looks
            /// like the file has been modified in the workdir.
            /// </summary>
            /// <param name="f">file in work dir</param>
            /// <returns> true if a change occurred </returns>
            /// <exception cref="IOException"></exception>
            public bool update(FileInfo f)
            {
                long lm = f.LastWriteTime.Ticks * 1000000L;
                bool modified = Mtime != lm;
                Mtime = lm;

                if (_size != f.Length)
                {
                    modified = true;
                }

                if (ConfigFileMode)
                {
                    if (File_canExecute(f) != FileMode.ExecutableFile.Equals(Mode))
                    {
                        Mode = FileMode.ExecutableFile.Bits;
                        modified = true;
                    }
                }

                if (modified)
                {
                    _size = (int)f.Length;
                    var writer = new ObjectWriter(Repository);
                    ObjectId newsha1 = ObjectId = writer.WriteBlob(f);

                    modified = !newsha1.Equals(ObjectId);
                    ObjectId = newsha1;
                }

                return modified;
            }

            ///	<summary>
            /// Update this index entry with stat and SHA-1 information if it looks
            /// like the file has been modified in the workdir.
            /// </summary>
            /// <param name="f">file in work dir</param>
            /// <param name="newContent">the new content of the file </param>
            /// <returns> true if a change occurred </returns>
            /// <exception cref="IOException"></exception>
            public bool update(FileInfo f, byte[] newContent)
            {
                bool modified = false;
                _size = newContent.Length;
                var writer = new ObjectWriter(Repository);
                ObjectId newsha1 = ObjectId = writer.WriteBlob(newContent);

                if (!newsha1.Equals(ObjectId))
                {
                    modified = true;
                }

                ObjectId = newsha1;
                return modified;
            }

            internal void Write(MemoryStream buffer)
            {
				byte[] tmpBuffer;
				
				using (var ms = new MemoryStream())
                using (var buf = new BinaryWriter(ms))
                {
                    long startposition = buf.BaseStream.Position;
                    buf.Write((int)(Ctime / 1000000000L));
                    buf.Write((int)(Ctime % 1000000000L));
                    buf.Write((int)(Mtime / 1000000000L));
                    buf.Write((int)(Mtime % 1000000000L));
                    buf.Write(_dev);
                    buf.Write(_ino);
                    buf.Write(Mode);
                    buf.Write(_uid);
                    buf.Write(_gid);
                    buf.Write(_size);
                    ObjectId.copyRawTo(buf.BaseStream);
                    buf.Write(_flags);
                    buf.Write(_name);
                    long end = startposition + ((8 + 8 + 4 + 4 + 4 + 4 + 4 + 4 + 20 + 2 + _name.Length + 8) & ~7);
                    long remain = end - buf.BaseStream.Position;
                    while (remain-- > 0)
                    {
                        buf.Write((byte)0);
                    }

					// Write a copy of the bytes in the original stream, because
					// BinaryWriter disposes the underlying stream when it disposes.
					tmpBuffer = ms.ToArray();
                }

				// Then, write the buffer created inside the loop
				// to the original one.
				buffer.Write(tmpBuffer, 0, tmpBuffer.Length);
            }

            ///	<summary>
            /// Check if an entry's content is different from the cache, 
            /// 
            /// File status information is used and status is same we
            ///	consider the file identical to the state in the working
            /// directory. Native git uses more stat fields than we
            /// have accessible in Java.
            /// </summary>
            /// <param name="wd"> working directory to compare content with </param>
            /// <returns> true if content is most likely different. </returns>	 
            public bool IsModified(FileInfo wd)
            {
                return IsModified(wd, false);
            }

            ///	<summary>
            /// Check if an entry's content is different from the cache, 
            /// 
            /// File status information is used and status is same we
            ///	consider the file identical to the state in the working
            /// directory. Native git uses more stat fields than we
            /// have accessible in Java.
            /// </summary>
            /// <param name="wd"> working directory to compare content with </param>
            /// <param name="forceContentCheck"> 
            /// True if the actual file content should be checked if modification time differs.
            /// </param>
            /// <returns> true if content is most likely different. </returns>
            public bool IsModified(FileSystemInfo wd, bool forceContentCheck)
            {
                if (isAssumedValid())
                {
                    return false;
                }

                if (isUpdateNeeded())
                {
                    return true;
                }

                FileInfo file = getFile(wd);
                if (!file.Exists)
                {
                    return true;
                }

                // JDK1.6 has file.canExecute
                // if (file.canExecute() != FileMode.EXECUTABLE_FILE.equals(mode))
                // return true;
                int exebits = FileMode.ExecutableFile.Bits ^ FileMode.RegularFile.Bits;

                if (ConfigFileMode && FileMode.ExecutableFile.Equals(Mode))
                {
                    if (!File_canExecute(file) && File_hasExecute())
                        return true;
                }
                else
                {
                    if (FileMode.RegularFile.Equals(Mode & ~exebits))
                    {
                        if (!File.Exists(file.FullName) || ConfigFileMode && File_canExecute(file) && File_hasExecute())
                        {
                            return true;
                        }
                    }
                    else
                    {
                        if (FileMode.Symlink.Equals(Mode))
                        {
                            return true;
                        }

                        if (FileMode.Tree.Equals(Mode))
                        {
                            if (!Directory.Exists(file.FullName))
                            {
                                return true;
                            }
                        }
                        else
                        {
                            Console.WriteLine("Does not handle mode " + Mode + " (" + file + ")");
                            return true;
                        }
                    }
                }

                if (file.Length != _size)
                {
                    return true;
                }

                // Git under windows only stores seconds so we round the timestamp
                // Java gives us if it looks like the timestamp in index is seconds
                // only. Otherwise we compare the timestamp at millisecond prevision.
                long javamtime = Mtime / 1000000L;
                long lastm = file.LastWriteTime.Ticks;

                if (javamtime % 1000 == 0)
                {
                    lastm = lastm - lastm % 1000;
                }

                if (lastm != javamtime)
                {
                    if (!forceContentCheck)
                    {
                        return true;
                    }

                    try
                    {
                        using (Stream @is = new FileStream(file.FullName, System.IO.FileMode.Open))
                        {
                            try
                            {
                                var objectWriter = new ObjectWriter(Repository);
                                ObjectId newId = objectWriter.ComputeBlobSha1(file.Length, @is);
                                bool ret = !newId.Equals(ObjectId);
                                return ret;
                            }
                            catch (IOException e)
                            {
                                e.printStackTrace();
                            }
                            finally
                            {
                                try
                                {
                                    @is.Close();
                                }
                                catch (IOException e)
                                {
                                    // can't happen, but if it does we ignore it
                                    e.printStackTrace();
                                }
                            }
                        }
                    }
                    catch (FileNotFoundException e)
                    {
                        // should not happen because we already checked this
                        e.printStackTrace();
                        throw;
                    }
                }
                return false;
            }

            // for testing
            internal void forceRecheck()
            {
                Mtime = -1;
            }

            private FileInfo getFile(FileSystemInfo wd)
            {
                return new FileInfo(Path.Combine(Directory.GetDirectoryRoot(wd.FullName), Name));
            }

            public override string ToString()
            {
                return Name + "/SHA-1(" +
                       ObjectId.Name + ")/M:" +
                       new DateTime(Ctime / 1000000L) + "/C:" +
                       new DateTime(Mtime / 1000000L) + "/d" +
                       _dev +
                       "/i" + _ino +
                       "/m" + Convert.ToString(Mode, 8) +
                       "/u" + _uid +
                       "/g" + _gid +
                       "/s" + _size +
                       "/f" + _flags +
                       "/@" + Stage;
            }

            ///	<returns> true if this entry shall be assumed valid </returns>
            public bool isAssumedValid()
            {
                return (_flags & 0x8000) != 0;
            }

            ///	<returns> true if this entry should be checked for changes </returns>
            public bool isUpdateNeeded()
            {
                return (_flags & 0x4000) != 0;
            }

            /// <summary>
            /// Set whether to always assume this entry valid
            /// </summary>
            /// <param name="assumeValid"> true to ignore changes </param>
            public void setAssumeValid(bool assumeValid)
            {
                if (assumeValid)
                {
                    _flags = Convert.ToInt16(Convert.ToInt32(_flags) | 0x8000);
                }
                else
                {
                    _flags = Convert.ToInt16(Convert.ToInt32(_flags) & ~0x8000);
                }
            }

            ///	<summary>
            /// Set whether this entry must be checked
            /// </summary>
            /// <param name="updateNeeded"> </param>
            public void setUpdateNeeded(bool updateNeeded)
            {
                if (updateNeeded)
                {
                    _flags |= 0x4000;
                }
                else
                {
                    _flags &= ~0x4000;
                }
            }

            /// <summary>
            /// Return raw file mode bits. See <seealso cref="FileMode"/>
            /// </summary>
            ///	<returns> file mode bits </returns>
            public int getModeBits()
            {
                return Mode;
            }
        }

        #endregion

        #region Nested type: Header

        private class Header
        {
            private int _signature;
            private int _version;

            internal Header(BinaryReader map)
            {
                Read(map);
            }

            internal Header(ICollection entryset)
            {
                _signature = 0x44495243;
                _version = 2;
                Entries = entryset.Count;
            }

            internal int Entries { get; private set; }

            private void Read(BinaryReader buf)
            {
                _signature = buf.ReadInt32();
                _version = buf.ReadInt32();
                Entries = buf.ReadInt32();

                if (_signature != 0x44495243)
                {
                    throw new CorruptObjectException("Index signature is invalid: " + _signature);
                }

                if (_version != 2)
                {
                    throw new CorruptObjectException("Unknown index version (or corrupt index):" + _version);
                }
            }

            internal void Write(Stream buf)
            {
            	var tmpBuffer = BitConverter.GetBytes(_signature);
				buf.Write(tmpBuffer, 0, tmpBuffer.Length);

            	tmpBuffer = BitConverter.GetBytes(_version);
				buf.Write(tmpBuffer, 0, tmpBuffer.Length);

				tmpBuffer = BitConverter.GetBytes(Entries);
				buf.Write(tmpBuffer, 0, tmpBuffer.Length);
            }
        }

        #endregion

        #endregion
    }
}<|MERGE_RESOLUTION|>--- conflicted
+++ resolved
@@ -570,11 +570,7 @@
             int c = 0;
             while ((p1 = name.IndexOf('/', p0 + 1)) != -1)
             {
-<<<<<<< HEAD
                 tmp[c++] = name.Slice(p0 + 1, p1 - p0 + 1);
-=======
-                tmp[c++] = name.Substring(p0 + 1, p1 - (p0 + 1));
->>>>>>> 433e0866
                 p0 = p1;
             }
             tmp[c++] = name.Substring(p0 + 1);
