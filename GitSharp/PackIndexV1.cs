﻿/*
 * Copyright (C) 2007, Robin Rosenberg <robin.rosenberg@dewire.com>
 * Copyright (C) 2008, Shawn O. Pearce <spearce@spearce.org>
 * Copyright (C) 2008, Kevin Thompson <kevin.thompson@theautomaters.com>
 * Copyright (C) 2009, Henon <meinrad.recheis@gmail.com>
 *
 * All rights reserved.
 *
 * Redistribution and use in source and binary forms, with or
 * without modification, are permitted provided that the following
 * conditions are met:
 *
 * - Redistributions of source code must retain the above copyright
 *   notice, this list of conditions and the following disclaimer.
 *
 * - Redistributions in binary form must reproduce the above
 *   copyright notice, this list of conditions and the following
 *   disclaimer in the documentation and/or other materials provided
 *   with the distribution.
 *
 * - Neither the name of the Git Development Community nor the
 *   names of its contributors may be used to endorse or promote
 *   products derived from this software without specific prior
 *   written permission.
 *
 * THIS SOFTWARE IS PROVIDED BY THE COPYRIGHT HOLDERS AND
 * CONTRIBUTORS "AS IS" AND ANY EXPRESS OR IMPLIED WARRANTIES,
 * INCLUDING, BUT NOT LIMITED TO, THE IMPLIED WARRANTIES
 * OF MERCHANTABILITY AND FITNESS FOR A PARTICULAR PURPOSE
 * ARE DISCLAIMED. IN NO EVENT SHALL THE COPYRIGHT OWNER OR
 * CONTRIBUTORS BE LIABLE FOR ANY DIRECT, INDIRECT, INCIDENTAL,
 * SPECIAL, EXEMPLARY, OR CONSEQUENTIAL DAMAGES (INCLUDING, BUT
 * NOT LIMITED TO, PROCUREMENT OF SUBSTITUTE GOODS OR SERVICES;
 * LOSS OF USE, DATA, OR PROFITS; OR BUSINESS INTERRUPTION) HOWEVER
 * CAUSED AND ON ANY THEORY OF LIABILITY, WHETHER IN CONTRACT,
 * STRICT LIABILITY, OR TORT (INCLUDING NEGLIGENCE OR OTHERWISE)
 * ARISING IN ANY WAY OUT OF THE USE OF THIS SOFTWARE, EVEN IF
 * ADVISED OF THE POSSIBILITY OF SUCH DAMAGE.
 */

using System;
using System.Collections.Generic;
using System.IO;
using GitSharp.Util;

namespace GitSharp
{
	[Complete]
	public class PackIndexV1 : PackIndex
	{
		private const int IdxHdrLen = 256 * 4;
		private readonly long[] _idxHeader;
		private readonly byte[][] _idxdata;

		public PackIndexV1(Stream fd, byte[] hdr)
		{
			byte[] fanoutTable = new byte[IdxHdrLen];
			Array.Copy(hdr, 0, fanoutTable, 0, hdr.Length);
			NB.ReadFully(fd, fanoutTable, hdr.Length, IdxHdrLen - hdr.Length);

			_idxHeader = new long[256];
			for (int k = 0; k < _idxHeader.Length; k++)
				_idxHeader[k] = NB.decodeUInt32(fanoutTable, k * 4);

			_idxdata = new byte[_idxHeader.Length][];
			for (int k = 0; k < _idxHeader.Length; k++)
			{
				uint n;
				if (k == 0)
					n = (uint)(_idxHeader[k]);
				else
					n = (uint)(_idxHeader[k] - _idxHeader[k - 1]);
				if (n > 0)
				{
					_idxdata[k] = new byte[n * (Constants.OBJECT_ID_LENGTH + 4)];
					NB.ReadFully(fd, _idxdata[k], 0, _idxdata[k].Length);
				}
			}

			ObjectCount = _idxHeader[255];
			PackChecksum = new byte[20];
			NB.ReadFully(fd, PackChecksum, 0, PackChecksum.Length);



			/*var fanoutTable = new byte[IDX_HDR_LEN];
			Array.Copy(hdr, 0, fanoutTable, 0, hdr.Length);
			NB.ReadFully(fd, fanoutTable, hdr.Length, IDX_HDR_LEN - hdr.Length);

			idxHeader = new long[256]; // really unsigned 32-bit...
			for (int k = 0; k < idxHeader.Length; k++)
				idxHeader[k] = NB.DecodeUInt32(fanoutTable, k * 4);
			idxdata = new byte[idxHeader.Length][];
			for (int k = 0; k < idxHeader.Length; k++)
			{
				_idxHeader[k] = NB.DecodeUInt32(fanoutTable, k * 4);
			}

			_idxdata = new byte[_idxHeader.Length][];
			for (int k = 0; k < _idxHeader.Length; k++)
			{
				int n;
				if (k == 0)
				{
					n = (int)(_idxHeader[k]);
				}
				else
				{
					n = (int)(_idxHeader[k] - _idxHeader[k - 1]);
				}

				if (n <= 0) continue;

				_idxdata[k] = new byte[n * (AnyObjectId.ObjectIdLength + 4)];
				NB.ReadFully(fd, _idxdata[k], 0, _idxdata[k].Length);
			}

			ObjectCount = _idxHeader[255];

			_packChecksum = new byte[20];
			NB.ReadFully(fd, _packChecksum, 0, _packChecksum.Length);
			 * */
		}

		public override IEnumerator<MutableEntry> GetEnumerator()
		{
			return new IndexV1Enumerator(this);
		}

		public override long ObjectCount { get; internal set; }

		public override long Offset64Count
		{
			get
			{
				long n64 = 0;
				foreach (MutableEntry e in this)
				{
					if (e.Offset >= int.MaxValue)
						n64++;
				}
				return n64;
			}
		}

		public override ObjectId GetObjectId(long nthPosition)
		{
			int levelOne = Array.BinarySearch(_idxHeader, nthPosition + 1);
			long lbase;
			if (levelOne >= 0)
			{
				// If we hit the bucket exactly the item is in the bucket, or
				// any bucket before it which has the same object count.
				//
				lbase = _idxHeader[levelOne];
				while (levelOne > 0 && lbase == _idxHeader[levelOne - 1])
				{
					levelOne--;
				}
			}
			else
			{
				// The item is in the bucket we would insert it into.
				//
				levelOne = -(levelOne + 1);
			}

			lbase = levelOne > 0 ? _idxHeader[levelOne - 1] : 0;
			var p = (int)(nthPosition - lbase);
			int dataIdx = ((4 + AnyObjectId.ObjectIdLength) * p) + 4;
			return ObjectId.FromRaw(_idxdata[levelOne], dataIdx);
		}

		public override long FindOffset(AnyObjectId objId)
		{
			int levelOne = objId.GetFirstByte();
			byte[] data = _idxdata[levelOne];
			if (data == null)
			{
				return -1;
			}

			int high = data.Length / (4 + AnyObjectId.ObjectIdLength);
			int low = 0;

			do
			{
				int mid = (low + high) / 2;
				int pos = ((4 + AnyObjectId.ObjectIdLength) * mid) + 4;
				int cmp = objId.CompareTo(data, pos);
				if (cmp < 0)
				{
					high = mid;
				}
				else if (cmp == 0)
				{
					uint b0 = data[pos - 4] & (uint)0xff;
					uint b1 = data[pos - 3] & (uint)0xff;
					uint b2 = data[pos - 2] & (uint)0xff;
					uint b3 = data[pos - 1] & (uint)0xff;
					return (((long)b0) << 24) | (b1 << 16) | (b2 << 8) | (b3);
				}
				else
					low = mid + 1;
			} while (low < high);
			return -1;
		}

		public override long FindCRC32(AnyObjectId objId)
		{
			throw new NotSupportedException();
		}

		public override bool HasCRC32Support
		{
			get
			{
				return false;
			}
		}

		#region Nested Types

		private class IndexV1Enumerator : EntriesIterator
		{
			private readonly PackIndexV1 _index;
			private int _levelOne;
			private int _levelTwo;

			public IndexV1Enumerator(PackIndexV1 index) : base(index)
			{
				_index = index;
			}

		    protected override MutableObjectId IdBufferBuilder(MutableObjectId idBuffer)
            {
                idBuffer.FromRaw(_index._idxdata[_levelOne], _levelTwo - AnyObjectId.ObjectIdLength);
                return idBuffer;
            }

		    protected override MutableEntry InnerNext(MutableEntry entry)
			{
				for (; _levelOne < _index._idxdata.Length; _levelOne++)
				{
					if (_index._idxdata[_levelOne] == null)
					{
						continue;
					}

					if (_levelTwo < _index._idxdata[_levelOne].Length)
					{
						entry.Offset = NB.DecodeUInt32(_index._idxdata[_levelOne], _levelTwo);
						_levelTwo += AnyObjectId.ObjectIdLength + 4;
						ReturnedNumber++;
<<<<<<< HEAD
						return true;
=======
						return entry;
>>>>>>> 64a1459e
					}

					_levelTwo = 0;
				}
<<<<<<< HEAD
				return false;
			}

			public override void Reset()
			{
				ReturnedNumber = 0;
				_levelOne = 0;
				_levelTwo = 0;
				Current = new MutableEntry();
=======
				throw new IndexOutOfRangeException();
>>>>>>> 64a1459e
			}
		}

		#endregion
	}
}<|MERGE_RESOLUTION|>--- conflicted
+++ resolved
@@ -219,63 +219,48 @@
 			}
 		}
 
-		#region Nested Types
-
-		private class IndexV1Enumerator : EntriesIterator
-		{
-			private readonly PackIndexV1 _index;
-			private int _levelOne;
-			private int _levelTwo;
-
-			public IndexV1Enumerator(PackIndexV1 index) : base(index)
-			{
-				_index = index;
-			}
-
-		    protected override MutableObjectId IdBufferBuilder(MutableObjectId idBuffer)
-            {
-                idBuffer.FromRaw(_index._idxdata[_levelOne], _levelTwo - AnyObjectId.ObjectIdLength);
-                return idBuffer;
-            }
-
-		    protected override MutableEntry InnerNext(MutableEntry entry)
-			{
-				for (; _levelOne < _index._idxdata.Length; _levelOne++)
-				{
-					if (_index._idxdata[_levelOne] == null)
-					{
-						continue;
-					}
-
-					if (_levelTwo < _index._idxdata[_levelOne].Length)
-					{
-						entry.Offset = NB.DecodeUInt32(_index._idxdata[_levelOne], _levelTwo);
-						_levelTwo += AnyObjectId.ObjectIdLength + 4;
-						ReturnedNumber++;
-<<<<<<< HEAD
-						return true;
-=======
-						return entry;
->>>>>>> 64a1459e
-					}
-
-					_levelTwo = 0;
-				}
-<<<<<<< HEAD
-				return false;
-			}
-
-			public override void Reset()
-			{
-				ReturnedNumber = 0;
-				_levelOne = 0;
-				_levelTwo = 0;
-				Current = new MutableEntry();
-=======
-				throw new IndexOutOfRangeException();
->>>>>>> 64a1459e
-			}
-		}
+		#region Nested Types
+
+        private class IndexV1Enumerator : EntriesIterator
+        {
+            private readonly PackIndexV1 _index;
+            private int _levelOne;
+            private int _levelTwo;
+
+            public IndexV1Enumerator(PackIndexV1 index)
+                : base(index)
+            {
+                _index = index;
+            }
+
+            protected override MutableObjectId IdBufferBuilder(MutableObjectId idBuffer)
+            {
+                idBuffer.FromRaw(_index._idxdata[_levelOne], _levelTwo - AnyObjectId.ObjectIdLength);
+                return idBuffer;
+            }
+
+            protected override MutableEntry InnerNext(MutableEntry entry)
+            {
+                for (; _levelOne < _index._idxdata.Length; _levelOne++)
+                {
+                    if (_index._idxdata[_levelOne] == null)
+                    {
+                        continue;
+                    }
+
+                    if (_levelTwo < _index._idxdata[_levelOne].Length)
+                    {
+                        entry.Offset = NB.DecodeUInt32(_index._idxdata[_levelOne], _levelTwo);
+                        _levelTwo += AnyObjectId.ObjectIdLength + 4;
+                        ReturnedNumber++;
+                        return entry;
+                    }
+
+                    _levelTwo = 0;
+                }
+                throw new IndexOutOfRangeException();
+            }
+        }
 
 		#endregion
 	}
