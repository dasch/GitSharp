--- conflicted
+++ resolved
@@ -252,28 +252,12 @@
 						entry.Offset = NB.DecodeUInt32(_index._idxdata[_levelOne], _levelTwo);
 						_levelTwo += AnyObjectId.ObjectIdLength + 4;
 						ReturnedNumber++;
-<<<<<<< HEAD
-						return true;
-=======
 						return entry;
->>>>>>> f41686a2
 					}
 
 					_levelTwo = 0;
 				}
-<<<<<<< HEAD
-				return false;
-			}
-
-			public override void Reset()
-			{
-				ReturnedNumber = 0;
-				_levelOne = 0;
-				_levelTwo = 0;
-				Current = new MutableEntry();
-=======
 				throw new IndexOutOfRangeException();
->>>>>>> f41686a2
 			}
 		}
 
