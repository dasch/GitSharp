--- conflicted
+++ resolved
@@ -1,4 +1,3 @@
-<<<<<<< HEAD
 ﻿/*
  * Copyright (C) 2009, Google Inc.
  *
@@ -57,7 +56,7 @@
         public PackLock(FileInfo packFile)
         {
             string n = packFile.Name;
-            string p = packFile.DirectoryName + Path.PathSeparator + n.Slice(0, n.Length - 5) + ".keep";
+            string p = packFile.DirectoryName + Path.DirectorySeparatorChar + n.Slice(0, n.Length - 5) + ".keep";
             _keepFile = new FileInfo(p);
         }
 
@@ -89,92 +88,4 @@
             _keepFile.Delete();
         }
     }
-=======
-﻿/*
- * Copyright (C) 2009, Google Inc.
- *
- * All rights reserved.
- *
- * Redistribution and use in source and binary forms, with or
- * without modification, are permitted provided that the following
- * conditions are met:
- *
- * - Redistributions of source code must retain the above copyright
- *   notice, this list of conditions and the following disclaimer.
- *
- * - Redistributions in binary form must reproduce the above
- *   copyright notice, this list of conditions and the following
- *   disclaimer in the documentation and/or other materials provided
- *   with the distribution.
- *
- * - Neither the name of the Git Development Community nor the
- *   names of its contributors may be used to endorse or promote
- *   products derived from this software without specific prior
- *   written permission.
- *
- * THIS SOFTWARE IS PROVIDED BY THE COPYRIGHT HOLDERS AND
- * CONTRIBUTORS "AS IS" AND ANY EXPRESS OR IMPLIED WARRANTIES,
- * INCLUDING, BUT NOT LIMITED TO, THE IMPLIED WARRANTIES
- * OF MERCHANTABILITY AND FITNESS FOR A PARTICULAR PURPOSE
- * ARE DISCLAIMED. IN NO EVENT SHALL THE COPYRIGHT OWNER OR
- * CONTRIBUTORS BE LIABLE FOR ANY DIRECT, INDIRECT, INCIDENTAL,
- * SPECIAL, EXEMPLARY, OR CONSEQUENTIAL DAMAGES (INCLUDING, BUT
- * NOT LIMITED TO, PROCUREMENT OF SUBSTITUTE GOODS OR SERVICES;
- * LOSS OF USE, DATA, OR PROFITS; OR BUSINESS INTERRUPTION) HOWEVER
- * CAUSED AND ON ANY THEORY OF LIABILITY, WHETHER IN CONTRACT,
- * STRICT LIABILITY, OR TORT (INCLUDING NEGLIGENCE OR OTHERWISE)
- * ARISING IN ANY WAY OUT OF THE USE OF THIS SOFTWARE, EVEN IF
- * ADVISED OF THE POSSIBILITY OF SUCH DAMAGE.
- */
-
-using System.IO;
-using GitSharp.Util;
-
-namespace GitSharp
-{
-    /** Keeps track of a {@link PackFile}'s associated <code>.keep</code> file. */
-    public class PackLock
-    {
-        private readonly FileInfo keepFile;
-
-        /**
-         * Create a new lock for a pack file.
-         *
-         * @param packFile
-         *            location of the <code>pack-*.pack</code> file.
-         */
-        public PackLock(FileInfo packFile)
-        {
-            string n = packFile.Name;
-            string p = packFile.DirectoryName + Path.DirectorySeparatorChar + n.Slice(0, n.Length - 5) + ".keep";
-            keepFile = new FileInfo(p);
-        }
-
-        /**
-         * Create the <code>pack-*.keep</code> file, with the given message.
-         *
-         * @param msg
-         *            message to store in the file.
-         * @return true if the keep file was successfully written; false otherwise.
-         * @throws IOException
-         *             the keep file could not be written.
-         */
-        public bool Lock(string msg)
-        {
-            if (msg == null) return false;
-            if (!msg.EndsWith("\n")) msg += "\n";
-            LockFile lf = new LockFile(keepFile);
-            if (!lf.Lock()) return false;
-            lf.Write(Constants.encode(msg));
-            return lf.Commit();
-        }
-
-        /** Remove the <code>.keep</code> file that holds this pack in place. */
-        public void Unlock()
-        {
-            keepFile.Delete();
-        }
-    }
-
->>>>>>> 2e839a73
 }