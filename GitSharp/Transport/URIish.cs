--- conflicted
+++ resolved
@@ -1,4 +1,3 @@
-<<<<<<< HEAD
 ﻿/*
  * Copyright (C) 2008, Robin Rosenberg <robin.rosenberg@dewire.com>
  * Copyright (C) 2008, Shawn O. Pearce <spearce@spearce.org>
@@ -337,344 +336,4 @@
             return r.ToString();
         }
     }
-=======
-﻿/*
- * Copyright (C) 2008, Robin Rosenberg <robin.rosenberg@dewire.com>
- * Copyright (C) 2008, Shawn O. Pearce <spearce@spearce.org>
- *
- * All rights reserved.
- *
- * Redistribution and use in source and binary forms, with or
- * without modification, are permitted provided that the following
- * conditions are met:
- *
- * - Redistributions of source code must retain the above copyright
- *   notice, this list of conditions and the following disclaimer.
- *
- * - Redistributions in binary form must reproduce the above
- *   copyright notice, this list of conditions and the following
- *   disclaimer in the documentation and/or other materials provided
- *   with the distribution.
- *
- * - Neither the name of the Git Development Community nor the
- *   names of its contributors may be used to endorse or promote
- *   products derived from this software without specific prior
- *   written permission.
- *
- * THIS SOFTWARE IS PROVIDED BY THE COPYRIGHT HOLDERS AND
- * CONTRIBUTORS "AS IS" AND ANY EXPRESS OR IMPLIED WARRANTIES,
- * INCLUDING, BUT NOT LIMITED TO, THE IMPLIED WARRANTIES
- * OF MERCHANTABILITY AND FITNESS FOR A PARTICULAR PURPOSE
- * ARE DISCLAIMED. IN NO EVENT SHALL THE COPYRIGHT OWNER OR
- * CONTRIBUTORS BE LIABLE FOR ANY DIRECT, INDIRECT, INCIDENTAL,
- * SPECIAL, EXEMPLARY, OR CONSEQUENTIAL DAMAGES (INCLUDING, BUT
- * NOT LIMITED TO, PROCUREMENT OF SUBSTITUTE GOODS OR SERVICES;
- * LOSS OF USE, DATA, OR PROFITS; OR BUSINESS INTERRUPTION) HOWEVER
- * CAUSED AND ON ANY THEORY OF LIABILITY, WHETHER IN CONTRACT,
- * STRICT LIABILITY, OR TORT (INCLUDING NEGLIGENCE OR OTHERWISE)
- * ARISING IN ANY WAY OUT OF THE USE OF THIS SOFTWARE, EVEN IF
- * ADVISED OF THE POSSIBILITY OF SUCH DAMAGE.
- */
-
-using System;
-using System.Text;
-using System.Text.RegularExpressions;
-using GitSharp.Util;
-
-namespace GitSharp.Transport
-{
-    /**
-     * This URI like construct used for referencing Git archives over the net, as
-     * well as locally stored archives. The most important difference compared to
-     * RFC 2396 URI's is that no URI encoding/decoding ever takes place. A space or
-     * any special character is written as-is.
-     */
-    public class URIish
-    {
-        private static readonly Regex FULL_URI =
-            new Regex(
-                "^(?:([a-z][a-z0-9+-]+)://(?:([^/]+?)(?::([^/]+?))?@)?(?:([^/]+?))?(?::(\\d+))?)?((?:[A-Za-z]:)?/.+)$");
-
-        private static readonly Regex SCP_URI = new Regex("^(?:([^@]+?)@)?([^:]+?):(.+)$");
-
-        public string Scheme { get; private set; }
-        public string Path { get; private set; }
-        public string User { get; private set; }
-        public string Pass { get; private set; }
-        public int Port { get; private set; }
-        public string Host { get; private set; }
-
-        /**
-         * Construct a URIish from a standard URL.
-         *
-         * @param u
-         *            the source URL to convert from.
-         */
-        public URIish(Uri u)
-        {
-            Scheme = u.Scheme;
-            Path = u.AbsolutePath;
-            Port = u.Port;
-            Host = u.Host;
-
-            string ui = u.UserInfo;
-            if (ui != null)
-            {
-                int d = ui.IndexOf(':');
-                User = d < 0 ? ui : ui.Slice(0, d);
-                Pass = d < 0 ? null : ui.Substring(d + 1);
-            }
-        }
-
-        /**
-         * Parse and construct an {@link URIish} from a string
-         * 
-         * @param s
-         * @throws URISyntaxException
-         */
-        public URIish(string s)
-        {
-            s = s.Replace('\\', '/');
-            Match matcher = FULL_URI.Match(s);
-            Port = -1;
-            if (matcher.Success)
-            {
-                Scheme = matcher.Groups[1].Value;
-                Scheme = Scheme == string.Empty ? null : Scheme;
-                User = matcher.Groups[2].Value;
-                User = User == string.Empty ? null : User;
-                Pass = matcher.Groups[3].Value;
-                Pass = Pass == string.Empty ? null : Pass;
-                Host = matcher.Groups[4].Value;
-                Host = Host == string.Empty ? null : Host;
-                if (matcher.Groups[5].Success)
-                {
-                    Port = int.Parse(matcher.Groups[5].Value);
-                }
-                Path = matcher.Groups[6].Value;
-                if (Path.Length >= 3 && Path[0] == '/' && Path[2] == ':' && (Path[1] >= 'A' && Path[1] <= 'Z' || Path[1] >= 'a' && Path[1] <= 'z'))
-                    Path = Path.Substring(1);
-            }
-            else
-            {
-                matcher = SCP_URI.Match(s);
-                if (matcher.Success)
-                {
-                    User = matcher.Groups[1].Value;
-                    User = User == string.Empty ? null : User;
-                    Host = matcher.Groups[2].Value;
-                    Host = Host == string.Empty ? null : Host;
-                    Path = matcher.Groups[3].Value;
-                    Path = Path == string.Empty ? null : Path;
-                }
-                else
-                {
-                    throw new UriFormatException("Cannot parse Git URI-ish (" + s + ")");
-                }
-            }
-        }
-
-        /** Create an empty, non-configured URI. */
-        public URIish()
-        {
-            Port = -1;
-        }
-
-        private URIish(URIish u)
-        {
-            Scheme = u.Scheme;
-            Path = u.Path;
-            User = u.User;
-            Pass = u.Pass;
-            Port = u.Port;
-            Host = u.Host;
-        }
-
-        /**
-         * @return true if this URI references a repository on another system.
-         */
-        public bool IsRemote
-        {
-            get
-            {
-                return Host != null;
-            }
-        }
-
-        /**
-         * Return a new URI matching this one, but with a different host.
-         * 
-         * @param n
-         *            the new value for host.
-         * @return a new URI with the updated value.
-         */
-        public URIish SetHost(string n)
-        {
-            return new URIish(this) { Host = n };
-        }
-
-        /**
-         * Return a new URI matching this one, but with a different scheme.
-         * 
-         * @param n
-         *            the new value for scheme.
-         * @return a new URI with the updated value.
-         */
-        public URIish SetScheme(string n)
-        {
-            return new URIish(this) { Scheme = n };
-        }
-
-        /**
-         * Return a new URI matching this one, but with a different path.
-         * 
-         * @param n
-         *            the new value for path.
-         * @return a new URI with the updated value.
-         */
-        public URIish SetPath(string n)
-        {
-            return new URIish(this) { Path = n };
-        }
-
-        /**
-         * Return a new URI matching this one, but with a different user.
-         * 
-         * @param n
-         *            the new value for user.
-         * @return a new URI with the updated value.
-         */
-        public URIish SetUser(string n)
-        {
-            return new URIish(this) { User = n };
-        }
-
-        /**
-         * Return a new URI matching this one, but with a different password.
-         * 
-         * @param n
-         *            the new value for password.
-         * @return a new URI with the updated value.
-         */
-        public URIish SetPass(string n)
-        {
-            return new URIish(this) { Pass = n };
-        }
-
-        /**
-         * Return a new URI matching this one, but with a different port.
-         * 
-         * @param n
-         *            the new value for port.
-         * @return a new URI with the updated value.
-         */
-        public URIish SetPort(int n)
-        {
-            return new URIish(this) { Port = (n > 0 ? n : -1) };
-        }
-
-        public override int GetHashCode()
-        {
-            int hc = 0;
-            if (Scheme != null)
-                hc = hc * 31 + Scheme.GetHashCode();
-            if (User != null)
-                hc = hc * 31 + User.GetHashCode();
-            if (Pass != null)
-                hc = hc * 31 + Pass.GetHashCode();
-            if (Host != null)
-                hc = hc * 31 + Host.GetHashCode();
-            if (Port > 0)
-                hc = hc * 31 + Port;
-            if (Path != null)
-                hc = hc * 31 + Path.GetHashCode();
-            return hc;
-        }
-
-        private static bool eq(string a, string b)
-        {
-            if (a == b) return true;
-            if (a == null || b == null) return false;
-            return a.Equals(b);
-        }
-
-        public override bool Equals(object obj)
-        {
-            if (!(obj is URIish))
-                return false;
-
-            URIish b = (URIish)obj;
-            if (!eq(Scheme, b.Scheme)) return false;
-            if (!eq(User, b.User)) return false;
-            if (!eq(Pass, b.Pass)) return false;
-            if (!eq(Host, b.Host)) return false;
-            if (Port != b.Port) return false;
-            if (!eq(Path, b.Path)) return false;
-            return true;
-        }
-
-        /**
-         * Obtain the string form of the URI, with the password included.
-         *
-         * @return the URI, including its password field, if any.
-         */
-        public string ToPrivateString()
-        {
-            return format(true);
-        }
-
-        public override string ToString()
-        {
-            return format(false);
-        }
-
-        private string format(bool includePassword)
-        {
-            StringBuilder r = new StringBuilder();
-            if (Scheme != null)
-            {
-                r.Append(Scheme);
-                r.Append("://");
-            }
-
-            if (User != null)
-            {
-                r.Append(User);
-                if (includePassword && Pass != null)
-                {
-                    r.Append(':');
-                    r.Append(Pass);
-                }
-            }
-
-            if (Host != null)
-            {
-                if (User != null)
-                    r.Append('@');
-                r.Append(Host);
-                if (Scheme != null && Port > 0)
-                {
-                    r.Append(':');
-                    r.Append(Port);
-                }
-            }
-
-            if (Path != null)
-            {
-                if (Scheme != null)
-                {
-                    if (!Path.StartsWith("/"))
-                        r.Append('/');
-                }
-                else if (Host != null)
-                {
-                    r.Append(':');
-                }
-                r.Append(Path);
-            }
-
-            return r.ToString();
-        }
-    }
->>>>>>> 53627dfb
 }