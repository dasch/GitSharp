--- conflicted
+++ resolved
@@ -1,373 +1,3 @@
-<<<<<<< HEAD
-﻿/*
- * Copyright (C) 2008, Robin Rosenberg <robin.rosenberg@dewire.com>
- * Copyright (C) 2008, Shawn O. Pearce <spearce@spearce.org>
- * Copyright (C) 2008, Marek Zawirski <marek.zawirski@gmail.com>
- *
- * All rights reserved.
- *
- * Redistribution and use in source and binary forms, with or
- * without modification, are permitted provided that the following
- * conditions are met:
- *
- * - Redistributions of source code must retain the above copyright
- *   notice, this list of conditions and the following disclaimer.
- *
- * - Redistributions in binary form must reproduce the above
- *   copyright notice, this list of conditions and the following
- *   disclaimer in the documentation and/or other materials provided
- *   with the distribution.
- *
- * - Neither the name of the Git Development Community nor the
- *   names of its contributors may be used to endorse or promote
- *   products derived from this software without specific prior
- *   written permission.
- *
- * THIS SOFTWARE IS PROVIDED BY THE COPYRIGHT HOLDERS AND
- * CONTRIBUTORS "AS IS" AND ANY EXPRESS OR IMPLIED WARRANTIES,
- * INCLUDING, BUT NOT LIMITED TO, THE IMPLIED WARRANTIES
- * OF MERCHANTABILITY AND FITNESS FOR A PARTICULAR PURPOSE
- * ARE DISCLAIMED. IN NO EVENT SHALL THE COPYRIGHT OWNER OR
- * CONTRIBUTORS BE LIABLE FOR ANY DIRECT, INDIRECT, INCIDENTAL,
- * SPECIAL, EXEMPLARY, OR CONSEQUENTIAL DAMAGES (INCLUDING, BUT
- * NOT LIMITED TO, PROCUREMENT OF SUBSTITUTE GOODS OR SERVICES;
- * LOSS OF USE, DATA, OR PROFITS; OR BUSINESS INTERRUPTION) HOWEVER
- * CAUSED AND ON ANY THEORY OF LIABILITY, WHETHER IN CONTRACT,
- * STRICT LIABILITY, OR TORT (INCLUDING NEGLIGENCE OR OTHERWISE)
- * ARISING IN ANY WAY OUT OF THE USE OF THIS SOFTWARE, EVEN IF
- * ADVISED OF THE POSSIBILITY OF SUCH DAMAGE.
- */
-
-using System;
-using System.Collections.Generic;
-using System.IO;
-using GitSharp.Exceptions;
-using GitSharp.Util;
-
-namespace GitSharp.Transport
-{
-    /**
- * Connects two Git repositories together and copies objects between them.
- * <p>
- * A transport can be used for either fetching (copying objects into the
- * caller's repository from the remote repository) or pushing (copying objects
- * into the remote repository from the caller's repository). Each transport
- * implementation is responsible for the details associated with establishing
- * the network connection(s) necessary for the copy, as well as actually
- * shuffling data back and forth.
- * </p>
- * Transport instances and the connections they create are not thread-safe.
- * Callers must ensure a transport is accessed by only one thread at a time.
- */
-    public abstract class Transport
-    {
-        public static Transport Open(Repository local, string remote)
-        {
-            RemoteConfig cfg = new RemoteConfig(local.Config, remote);
-            List<URIish> uris = cfg.URIs;
-            if (uris.Count == 0)
-                return Open(local, new URIish(remote));
-            return Open(local, cfg);
-        }
-
-        public static List<Transport> openAll(Repository local, string remote)
-        {
-            RemoteConfig cfg = new RemoteConfig(local.Config, remote);
-            List<URIish> uris = cfg.URIs;
-            if (uris.isEmpty())
-            {
-                List<Transport> transports = new List<Transport>(1) {Open(local, new URIish(remote))};
-                return transports;
-            }
-
-            return openAll(local, cfg);
-        }
-
-        public static Transport Open(Repository local, RemoteConfig cfg)
-        {
-            if (cfg.URIs.Count == 0)
-                throw new ArgumentException("Remote config \"" + cfg.Name + "\" has no URIs associated");
-
-            Transport tn = Open(local, cfg.URIs[0]);
-            tn.ApplyConfig(cfg);
-            return tn;
-        }
-
-        public static List<Transport> openAll(Repository local, RemoteConfig cfg)
-        {
-            List<URIish> uris = cfg.URIs;
-            List<Transport> tranports = new List<Transport>(uris.Count);
-            foreach (URIish uri in uris)
-            {
-                Transport tn = Open(local, uri);
-                tn.ApplyConfig(cfg);
-                tranports.Add(tn);
-            }
-            return tranports;
-        }
-
-        /**
-         * Support for Transport over HTTP and Git (Anon+SSH)
-         */
-        public static Transport Open(Repository local, URIish remote)
-        {
-            if (TransportHttp.canHandle(remote))
-                return new TransportHttp(local, remote);
-
-            if (TransportGitAnon.canHandle(remote))
-                return new TransportGitAnon(local, remote);
-
-            if (TransportGitSsh.canHandle(remote))
-                return new TransportGitSsh(local, remote);
-
-            throw new NotSupportedException("URI not supported: " + remote);
-        }
-
-        private static List<RefSpec> expandPushWildcardsFor(Repository db, IEnumerable<RefSpec> specs)
-        {
-            Dictionary<string, Ref> localRefs = db.Refs;
-            List<RefSpec> procRefs = new List<RefSpec>();
-
-            foreach (RefSpec spec in specs)
-            {
-                if (spec.Wildcard)
-                {
-                    foreach (Ref localRef in localRefs.Values)
-                    {
-                        if (spec.MatchSource(localRef))
-                            procRefs.Add(spec.ExpandFromSource(localRef));
-                    }
-                }
-                else
-                {
-                    procRefs.Add(spec);
-                }
-            }
-            return procRefs;
-        }
-
-        private static string findTrackingRefName(string remoteName, IEnumerable<RefSpec> fetchSpecs)
-        {
-            foreach (RefSpec fetchSpec in fetchSpecs)
-            {
-                if (fetchSpec.MatchSource(remoteName))
-                {
-                    if (fetchSpec.Wildcard)
-                        return fetchSpec.ExpandFromSource(remoteName).Destination;
-
-                    return fetchSpec.Destination;
-                }
-            }
-            return null;
-        }
-
-        public const bool DEFAULT_FETCH_THIN = true;
-        public const bool DEFAULT_PUSH_THIN = true;
-        public static readonly RefSpec REFSPEC_TAGS = new RefSpec("refs/tags/*:refs/tags/*");
-        public static readonly RefSpec REFSPEC_PUSH_ALL = new RefSpec("refs/heads/*:refs/heads/*");
-
-        protected Repository local;
-        protected URIish uri;
-
-        public Repository Local { get { return local; } }
-        public URIish Uri { get { return uri; } }
-
-        private string _optionUploadPack = RemoteConfig.DEFAULT_UPLOAD_PACK;
-        public string OptionUploadPack
-        {
-            get
-            {
-                return _optionUploadPack;
-            }
-            set {
-                _optionUploadPack = string.IsNullOrEmpty(value) ? RemoteConfig.DEFAULT_UPLOAD_PACK : value;
-            }
-        }
-
-        private string _optionReceivePack = RemoteConfig.DEFAULT_RECEIVE_PACK;
-        public string OptionReceivePack
-        {
-            get
-            {
-                return _optionReceivePack;
-            }
-            set {
-                _optionReceivePack = string.IsNullOrEmpty(value) ? RemoteConfig.DEFAULT_RECEIVE_PACK : value;
-            }
-        }
-
-        private TagOpt _tagopt = TagOpt.NO_TAGS;
-        public TagOpt TagOpt
-        {
-            get
-            {
-                return _tagopt;
-            }
-            set
-            {
-                _tagopt = value ?? TagOpt.AUTO_FOLLOW;
-            }
-        }
-
-        private bool _fetchThin = DEFAULT_FETCH_THIN;
-        public bool FetchThin
-        {
-            get
-            {
-                return _fetchThin;
-            }
-            set
-            {
-                _fetchThin = value;
-            }
-        }
-
-        private bool _pushThin = DEFAULT_PUSH_THIN;
-        public bool PushThin
-        {
-            get
-            {
-                return _pushThin;
-            }
-            set
-            {
-                _pushThin = value;
-            }
-        }
-
-        public bool CheckFetchedObjects
-        {
-            get;
-            set;
-        }
-
-        public bool DryRun
-        {
-            get;
-            set;
-        }
-
-        public bool RemoveDeletedRefs
-        {
-            get;
-            set;
-        }
-
-        private List<RefSpec> fetchSpecs = new List<RefSpec>();
-        private List<RefSpec> pushSpecs = new List<RefSpec>();
-
-        protected Transport(Repository local, URIish uri)
-        {
-            //final TransferConfig tc = local.getConfig().getTransfer();
-            this.local = local;
-            this.uri = uri;
-            //this.checkFetchedObjects = tc.FsckObjects;
-        }
-
-        public void ApplyConfig(RemoteConfig cfg)
-        {
-            OptionUploadPack = cfg.UploadPack;
-            fetchSpecs = cfg.Fetch;
-            TagOpt = cfg.TagOpt;
-            OptionReceivePack = cfg.ReceivePack;
-            pushSpecs = cfg.Push;
-        }
-
-        public abstract IFetchConnection openFetch();
-        public abstract IPushConnection openPush();
-        public abstract void close();
-
-        public FetchResult fetch(IProgressMonitor monitor, List<RefSpec> toFetch)
-        {
-            if (toFetch == null || toFetch.Count == 0)
-            {
-                if (fetchSpecs.Count == 0)
-                    throw new TransportException("Nothing to fetch.");
-                toFetch = fetchSpecs;
-            }
-            else if (fetchSpecs.Count != 0)
-            {
-                List<RefSpec> tmp = new List<RefSpec>(toFetch);
-                foreach (RefSpec requested in toFetch)
-                {
-                    string reqSrc = requested.Source;
-                    foreach (RefSpec configured in fetchSpecs)
-                    {
-                        string cfgSrc = configured.Source;
-                        string cfgDst = configured.Destination;
-                        if (cfgSrc.Equals(reqSrc) && cfgDst != null)
-                        {
-                            tmp.Add(configured);
-                            break;
-                        }
-                    }
-                }
-                toFetch = tmp;
-            }
-
-            FetchResult result = new FetchResult();
-            new FetchProcess(this, toFetch).execute(monitor, result);
-            return result;
-        }
-
-        public PushResult push(IProgressMonitor monitor, List<RemoteRefUpdate> toPush)
-        {
-            if (toPush == null || toPush.Count == 0)
-            {
-                try
-                {
-                    toPush = findRemoteRefUpdatesFor(pushSpecs);
-                }
-                catch (IOException e)
-                {
-                    throw new TransportException("Problem with resolving push ref specs locally: " + e.Message, e);
-                }
-
-                if (toPush.Count == 0)
-                    throw new TransportException("Nothing to push");
-            }
-            PushProcess pushProcess = new PushProcess(this, toPush);
-            return pushProcess.execute(monitor);
-        }
-
-        public List<RemoteRefUpdate> findRemoteRefUpdatesFor(List<RefSpec> specs)
-        {
-            return findRemoteRefUpdatesFor(local, specs, fetchSpecs);
-        }
-
-        public static List<RemoteRefUpdate> findRemoteRefUpdatesFor(Repository db, List<RefSpec> specs, List<RefSpec> fetchSpecs)
-        {
-            if (fetchSpecs == null)
-                fetchSpecs = new List<RefSpec>();
-            List<RemoteRefUpdate> result = new List<RemoteRefUpdate>();
-            List<RefSpec> procRefs = expandPushWildcardsFor(db, specs);
-
-            foreach (RefSpec spec in procRefs)
-            {
-                string srcSpec = spec.Source;
-                Ref srcRef = db.Refs[srcSpec];
-                if (srcRef != null)
-                    srcSpec = srcRef.Name;
-
-                string destSpec = spec.Destination ?? srcSpec;
-
-                if (srcRef != null && !destSpec.StartsWith(Constants.R_REFS))
-                {
-                    string n = srcRef.Name;
-                    int kindEnd = n.IndexOf('/', Constants.R_REFS.Length);
-                    destSpec = n.Slice(0, kindEnd + 1) + destSpec;
-                }
-
-                bool forceUpdate = spec.Force;
-                string localName = findTrackingRefName(destSpec, fetchSpecs);
-                RemoteRefUpdate rru = new RemoteRefUpdate(db, srcSpec, destSpec, forceUpdate, localName, null);
-                result.Add(rru);
-            }
-            return result;
-        }
-
-    }
-=======
 ﻿/*
  * Copyright (C) 2008, Robin Rosenberg <robin.rosenberg@dewire.com>
  * Copyright (C) 2008, Shawn O. Pearce <spearce@spearce.org>
@@ -780,5 +410,4 @@
         }
 
     }
->>>>>>> c2e8eeff
 }