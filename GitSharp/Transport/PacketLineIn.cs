--- conflicted
+++ resolved
@@ -39,11 +39,7 @@
 using System;
 using System.IO;
 using GitSharp.Exceptions;
-<<<<<<< HEAD
 using GitSharp.Util;
-=======
-using GitSharp.Util;
->>>>>>> e85cf42e
 using ICSharpCode.SharpZipLib.Tar;
 
 namespace GitSharp.Transport
@@ -102,7 +98,6 @@
             if (len <= 0)
                 return string.Empty;
 
-<<<<<<< HEAD
             byte[] raw = new byte[len];
 
             try
@@ -112,17 +107,6 @@
             catch (IOException e)
             {
                 throw invalidHeader(lenbuffer, e);
-=======
-            byte[] raw = new byte[len];
-
-            try
-            {
-                NB.ReadFully(ins, raw, 0, len);
-            }
-            catch (IOException e)
-            {
-                throw invalidHeader(lenbuffer, e);
->>>>>>> e85cf42e
             }
 
             if (raw[len - 1] == '\n')
@@ -140,7 +124,6 @@
             if (len == 0)
                 return string.Empty;
 
-<<<<<<< HEAD
             byte[] raw = new byte[len];
 
             try
@@ -150,24 +133,12 @@
             catch (IOException e)
             {
                 throw invalidHeader(lenbuffer, e);
-=======
-            byte[] raw = new byte[len];
-
-            try
-            {
-                NB.ReadFully(ins, raw, 0, len);
-            }
-            catch (IOException e)
-            {
-                throw invalidHeader(lenbuffer, e);
->>>>>>> e85cf42e
             }
 
             return RawParseUtils.decode(Constants.CHARSET, raw, 0, len);
         }
 
         public int ReadLength()
-<<<<<<< HEAD
         {
             try
             {
@@ -176,16 +147,6 @@
             catch (IOException e)
             {
                 throw invalidHeader(lenbuffer, e);
-=======
-        {
-            try
-            {
-                NB.ReadFully(ins, lenbuffer, 0, 4);
-            }
-            catch (IOException e)
-            {
-                throw invalidHeader(lenbuffer, e);
->>>>>>> e85cf42e
             }
 
             try
@@ -202,15 +163,9 @@
         }
 
         private static Exception invalidHeader(byte[] lenbuffer, Exception e)
-<<<<<<< HEAD
         {
             return new IOException("Invalid packet line header: " + (char)lenbuffer[0] +
                                                     (char)lenbuffer[1] + (char)lenbuffer[2] + (char)lenbuffer[3], e);
-=======
-        {
-            return new IOException("Invalid packet line header: " + (char)lenbuffer[0] +
-                                                    (char)lenbuffer[1] + (char)lenbuffer[2] + (char)lenbuffer[3], e);
->>>>>>> e85cf42e
         }
     }
 
